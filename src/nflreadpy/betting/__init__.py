--- conflicted
+++ resolved
@@ -74,12 +74,8 @@
     "PlayerProjection",
     "QuantumPortfolioOptimizer",
     "ProbabilityTriple",
-<<<<<<< HEAD
     "SMSAlertSink",
     "Scheduler",
-=======
-    "ResponsibleGamingControls",
->>>>>>> 2ad90234
     "SimulationResult",
     "SportsbookScraper",
     "SlackAlertSink",
