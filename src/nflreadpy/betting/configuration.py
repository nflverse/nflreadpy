from __future__ import annotations

import datetime as dt
import json
import logging
import os
import re
from pathlib import Path
from typing import TYPE_CHECKING, Any, Dict, Iterable, Mapping, MutableMapping, Sequence

import yaml
from pydantic import BaseModel, Field

ENVIRONMENT_VARIABLE = "NFLREADPY_BETTING_ENV"
EXTRA_CONFIG_VARIABLE = "NFLREADPY_BETTING_CONFIG"
ENV_OVERRIDE_PREFIX = "NFLREADPY_BETTING__"

if TYPE_CHECKING:  # pragma: no cover - imported for type checking only
    from .alerts import AlertManager, AlertSink
    from .analytics import EdgeDetector
    from .ingestion import OddsIngestionService
    from .scrapers.base import SportsbookScraper


class ScraperRuntimeConfig(BaseModel):
    """Runtime attributes applied to instantiated scrapers."""

    poll_interval_seconds: float | None = None
    retry_attempts: int | None = None
    retry_backoff: float | None = None
    timeout_seconds: float | None = None


class ScraperConfig(BaseModel):
    """Configuration describing how to build a sportsbook scraper."""

    type: str
    enabled: bool = True
    parameters: Dict[str, Any] = Field(default_factory=dict)
    runtime: ScraperRuntimeConfig = Field(default_factory=ScraperRuntimeConfig)


class SchedulerConfig(BaseModel):
    """Settings controlling the ingestion scheduler defaults."""

    interval_seconds: float = 0.0
    jitter_seconds: float = 0.0
    retries: int = 3
    retry_backoff: float = 2.0


class IngestionConfig(BaseModel):
    """Persistence and freshness controls for odds ingestion."""

    storage_path: str = "betting_odds.sqlite3"
    stale_after_seconds: int = 600
    scheduler: SchedulerConfig = Field(default_factory=SchedulerConfig)


class IterationConfig(BaseModel):
    """Number of Monte Carlo iterations to run for each workflow."""

    simulate: int = 20_000
    scan: int = 10_000
    dashboard: int = 15_000
    backtest: int = 8_000


class ScopeScalingConfig(BaseModel):
    """Configuration for loading or overriding scope scaling parameters."""

    parameters_path: str | None = None
    fallback_factors: Dict[str, float] = Field(default_factory=dict)
    overrides: Dict[str, float] = Field(default_factory=dict)
    seasonal_overrides: Dict[int, Dict[str, float]] = Field(default_factory=dict)


class ModelsConfig(BaseModel):
    """Configuration namespace for statistical models."""

    scope_scaling: ScopeScalingConfig = Field(default_factory=ScopeScalingConfig)


class AnalyticsConfig(BaseModel):
    """Controls for downstream analytics heuristics and defaults."""

    backend: str = "auto"
    value_threshold: float = 0.02
    correlation_penalty: float = 0.0
    correlation_limits: Dict[str, float] = Field(default_factory=dict)
    kelly_fraction: float = 0.5
    bankroll: float = 1_000.0
    portfolio_fraction: float = 0.5
    risk_trials: int = 0
    risk_seed: int | None = None
    history_limit: int = 256
    movement_threshold: int = 30
    iterations: IterationConfig = Field(default_factory=IterationConfig)


class FuzzyMatchingConfig(BaseModel):
    """Feature flag and score thresholds for fuzzy identifier resolution."""

    enabled: bool = False
    score_thresholds: Dict[str, float] = Field(default_factory=dict)
    ambiguity_margin: float = 5.0


class NormalizationConfig(BaseModel):
    """Controls for canonical identifier loading and fuzzy resolution."""

    canonical_identifiers_path: str | None = "config/identifiers/betting_entities.json"
    fuzzy: FuzzyMatchingConfig = Field(default_factory=FuzzyMatchingConfig)


class BettingConfig(BaseModel):
    """Aggregate configuration for the betting stack."""

    environment: str = "default"
    scrapers: list[ScraperConfig] = Field(default_factory=list)
    ingestion: IngestionConfig = Field(default_factory=IngestionConfig)
    models: ModelsConfig = Field(default_factory=ModelsConfig)
    analytics: AnalyticsConfig = Field(default_factory=AnalyticsConfig)
    normalization: NormalizationConfig = Field(default_factory=NormalizationConfig)


class ConfigurationError(ValueError):
    """Raised when betting configuration validation fails."""


_ENV_PATTERN = re.compile(r"\$\{([^}]+)\}")


def _load_yaml(path: Path) -> Dict[str, Any]:
    if not path.exists():
        raise FileNotFoundError(path)
    with path.open("r", encoding="utf-8") as handle:
        data = yaml.safe_load(handle) or {}
    if not isinstance(data, dict):
        raise TypeError(f"Configuration at {path} must be a mapping")
    return dict(data)


def _merge_layers(base: Dict[str, Any], layer: Mapping[str, Any]) -> Dict[str, Any]:
    merged: Dict[str, Any] = dict(base)
    for key, value in layer.items():
        if (
            key in merged
            and isinstance(merged[key], Mapping)
            and isinstance(value, Mapping)
        ):
            merged[key] = _merge_layers(dict(merged[key]), value)
        else:
            merged[key] = value
    return merged


def _resolve_env_tokens(value: Any) -> Any:
    if isinstance(value, str):
        return _ENV_PATTERN.sub(lambda match: os.getenv(match.group(1), ""), value)
    if isinstance(value, Mapping):
        return {k: _resolve_env_tokens(v) for k, v in value.items()}
    if isinstance(value, Sequence) and not isinstance(value, (str, bytes, bytearray)):
        return [_resolve_env_tokens(item) for item in value]
    return value


def _coerce_env_value(raw: str) -> Any:
    try:
        return json.loads(raw)
    except json.JSONDecodeError:
        lowered = raw.lower()
        if lowered in {"true", "false"}:
            return lowered == "true"
        return raw


def _set_nested(mapping: MutableMapping[str, Any], path: Iterable[str], value: Any) -> None:
    segments = list(path)
    if not segments:
        return
    head, *tail = segments
    key = head.lower().replace("-", "_")
    if not tail:
        mapping[key] = value
        return
    child = mapping.get(key)
    if not isinstance(child, MutableMapping):
        child = {}
    else:
        child = dict(child)
    mapping[key] = child
    _set_nested(child, tail, value)


def _apply_env_overrides(data: Dict[str, Any]) -> Dict[str, Any]:
    updated = dict(data)
    for key, raw_value in os.environ.items():
        if not key.startswith(ENV_OVERRIDE_PREFIX):
            continue
        suffix = key[len(ENV_OVERRIDE_PREFIX) :]
        if not suffix:
            continue
        path = [segment for segment in suffix.split("__") if segment]
        if not path:
            continue
        _set_nested(updated, path, _coerce_env_value(raw_value))
    return updated


def load_betting_config(
    *,
    base_path: str | os.PathLike[str] | None = None,
    environment: str | None = None,
    extra_paths: Sequence[str | os.PathLike[str]] | None = None,
) -> BettingConfig:
    """Load layered configuration for the betting stack.

    The loader merges ``config/betting.yaml`` with optional environment-specific
    overrides (``config/betting.<env>.yaml``), additional override files, and
    environment variable overrides that use ``NFLREADPY_BETTING__`` prefixes.
    """

    config_path = Path(base_path or "config/betting.yaml")
    data = _load_yaml(config_path)

    env_name = environment or os.getenv(ENVIRONMENT_VARIABLE) or data.get("environment")
    if isinstance(env_name, str):
        env_path = config_path.with_name(f"{config_path.stem}.{env_name}{config_path.suffix}")
        if env_path.exists():
            data = _merge_layers(data, _load_yaml(env_path))
        data["environment"] = env_name

    merged = dict(data)
    override_sources: list[Path] = []
    if extra_paths:
        override_sources.extend(Path(path) for path in extra_paths)
    env_overrides = os.getenv(EXTRA_CONFIG_VARIABLE)
    if env_overrides:
        override_sources.extend(Path(token) for token in env_overrides.split(os.pathsep) if token)

    for override in override_sources:
        if override.exists():
            merged = _merge_layers(merged, _load_yaml(override))

    merged = _apply_env_overrides(merged)
    merged = _resolve_env_tokens(merged)

    return BettingConfig.model_validate(merged)


def validate_betting_config(config: BettingConfig) -> list[str]:
    """Validate a :class:`BettingConfig` instance.

    Args:
        config: Parsed configuration object to validate.

    Returns:
        A list of warning messages. The function raises
        :class:`ConfigurationError` if any fatal issues are detected.
    """

    errors: list[str] = []
    warnings: list[str] = []

    if not config.scrapers:
        errors.append("at least one scraper must be defined")
    else:
        enabled = [scraper for scraper in config.scrapers if scraper.enabled]
        if not enabled:
            errors.append("all scrapers are disabled; enable at least one")
        for index, scraper in enumerate(config.scrapers):
            if not scraper.type.strip():
                errors.append(f"scraper #{index + 1} is missing a type")
            runtime = scraper.runtime
            for field_name in (
                "poll_interval_seconds",
                "retry_attempts",
                "retry_backoff",
                "timeout_seconds",
            ):
                value = getattr(runtime, field_name)
                if value is not None and value < 0:
                    errors.append(
                        f"scraper '{scraper.type}' runtime field '{field_name}' must be non-negative"
                    )

    ingestion = config.ingestion
    if not str(ingestion.storage_path).strip():
        errors.append("ingestion.storage_path cannot be empty")
    if ingestion.stale_after_seconds <= 0:
        errors.append("ingestion.stale_after_seconds must be greater than zero")
    scheduler = ingestion.scheduler
    if scheduler.interval_seconds < 0:
        errors.append("ingestion.scheduler.interval_seconds must be non-negative")
    if scheduler.jitter_seconds < 0:
        errors.append("ingestion.scheduler.jitter_seconds must be non-negative")
    if scheduler.retries < 0:
        errors.append("ingestion.scheduler.retries must be non-negative")
    if scheduler.retry_backoff < 0:
        errors.append("ingestion.scheduler.retry_backoff must be non-negative")
    if scheduler.interval_seconds and scheduler.interval_seconds < 10:
        warnings.append(
            "ingestion scheduler interval is below 10 seconds; be mindful of provider rate limits"
        )

    analytics = config.analytics
    if analytics.bankroll <= 0:
        errors.append("analytics.bankroll must be greater than zero")
    if not 0 < analytics.kelly_fraction <= 1:
        errors.append("analytics.kelly_fraction must be within (0, 1]")
    if not 0 < analytics.portfolio_fraction <= 1:
        errors.append("analytics.portfolio_fraction must be within (0, 1]")
    if analytics.value_threshold <= 0:
        errors.append("analytics.value_threshold must be greater than zero")
    elif analytics.value_threshold < 0.01:
        warnings.append(
            "analytics value_threshold is very low; expect a large number of candidate opportunities"
        )
    if analytics.risk_trials < 0:
        errors.append("analytics.risk_trials must be non-negative")
    if analytics.history_limit <= 0:
        errors.append("analytics.history_limit must be greater than zero")
    if analytics.movement_threshold < 0:
        errors.append("analytics.movement_threshold must be non-negative")

    for name, value in analytics.iterations.model_dump().items():
        if value <= 0:
            errors.append(f"analytics.iterations.{name} must be greater than zero")

    normalization = config.normalization
    if normalization.canonical_identifiers_path is not None and not str(
        normalization.canonical_identifiers_path
    ).strip():
        errors.append("normalization.canonical_identifiers_path cannot be empty")
    fuzzy = normalization.fuzzy
    if fuzzy.ambiguity_margin < 0:
        errors.append("normalization.fuzzy.ambiguity_margin must be non-negative")
    for domain, threshold in fuzzy.score_thresholds.items():
        if threshold < 0 or threshold > 100:
            errors.append(
                "normalization.fuzzy.score_thresholds." +
                f"{domain} must be between 0 and 100"
            )
    if fuzzy.enabled and not fuzzy.score_thresholds:
        warnings.append(
            "normalization.fuzzy.enabled is true but no score thresholds are defined; "
            "default thresholds will be used"
        )

    if errors:
        bullet_list = "\n".join(f"- {message}" for message in errors)
        raise ConfigurationError(f"Configuration validation failed:\n{bullet_list}")

    return warnings


def create_scrapers_from_config(config: BettingConfig) -> list["SportsbookScraper"]:
    """Instantiate sportsbook scrapers defined in the configuration."""

    from .ingestion import SCRAPER_REGISTRY

    scrapers: list["SportsbookScraper"] = []
    for scraper_cfg in config.scrapers:
        if not scraper_cfg.enabled:
            continue
        scraper_type = scraper_cfg.type.lower()
        scraper_cls = SCRAPER_REGISTRY.get(scraper_type)
        if not scraper_cls:
            raise ValueError(f"Unknown scraper type: {scraper_cfg.type}")
        scraper = scraper_cls(**scraper_cfg.parameters)
        runtime = scraper_cfg.runtime
        if runtime.poll_interval_seconds is not None:
            scraper.poll_interval_seconds = runtime.poll_interval_seconds
        if runtime.retry_attempts is not None:
            scraper.retry_attempts = runtime.retry_attempts
        if runtime.retry_backoff is not None:
            scraper.retry_backoff = runtime.retry_backoff
        if runtime.timeout_seconds is not None:
            scraper.timeout_seconds = runtime.timeout_seconds
        scrapers.append(scraper)
    return scrapers


def create_ingestion_service(
    config: BettingConfig,
    *,
    alert_sink: "AlertSink" | None = None,
    storage_path: str | os.PathLike[str] | None = None,
    audit_logger: logging.Logger | None = None,
) -> "OddsIngestionService":
    """Build an :class:`OddsIngestionService` from configuration."""

    from .ingestion import OddsIngestionService

    stale_after = dt.timedelta(seconds=config.ingestion.stale_after_seconds)
    storage = str(storage_path or config.ingestion.storage_path)
    scrapers = create_scrapers_from_config(config)
    return OddsIngestionService(
        scrapers,
        storage_path=storage,
        stale_after=stale_after,
        alert_sink=alert_sink,
        audit_logger=audit_logger,
    )


def create_edge_detector(
    config: BettingConfig,
    *,
    alert_manager: "AlertManager" | None = None,
) -> "EdgeDetector":
    """Construct an :class:`EdgeDetector` with configuration defaults."""

    from .analytics import EdgeDetector

    analytics = config.analytics
    return EdgeDetector(
        value_threshold=analytics.value_threshold,
        alert_manager=alert_manager,
        backend=analytics.backend,
        correlation_penalty=analytics.correlation_penalty,
    )


def load_scope_scaling_model(
    config: BettingConfig,
    *,
    base_path: str | os.PathLike[str] | None = None,
) -> "ScopeScalingModel":
    """Load the scope scaling model referenced by configuration."""

    from .scope_scaling import ScopeScalingModel

    scope_cfg = config.models.scope_scaling
    baseline = dict(ScopeScalingModel.DEFAULT_FACTORS)
    for key, value in scope_cfg.fallback_factors.items():
        baseline[ScopeScalingModel.canonical_scope(key)] = float(value)

    parameters_path = scope_cfg.parameters_path
    resolved_path: Path | None = None
    if parameters_path:
        candidate = Path(parameters_path)
        if not candidate.is_absolute() and base_path is not None:
            base_root = Path(base_path)
            if base_root.is_file():
                base_root = base_root.parent
            candidate = base_root / candidate
        resolved_path = candidate

    model: ScopeScalingModel
    if resolved_path and resolved_path.exists():
        model = ScopeScalingModel.load(resolved_path, default_factors=baseline)
    else:
        model = ScopeScalingModel(base_factors=baseline, default_factors=baseline)

    if scope_cfg.overrides:
        model = model.with_overrides(scope_cfg.overrides)

    if scope_cfg.seasonal_overrides:
        for season, overrides in scope_cfg.seasonal_overrides.items():
            model = model.with_overrides(overrides, season=int(season))

    return model


__all__ = [
    "AnalyticsConfig",
    "BettingConfig",
    "ConfigurationError",
    "FuzzyMatchingConfig",
    "IngestionConfig",
    "IterationConfig",
<<<<<<< HEAD
    "ModelsConfig",
=======
    "NormalizationConfig",
>>>>>>> d1f4ebcc
    "SchedulerConfig",
    "ScopeScalingConfig",
    "ScraperConfig",
    "ScraperRuntimeConfig",
    "load_scope_scaling_model",
    "validate_betting_config",
    "create_edge_detector",
    "create_ingestion_service",
    "create_scrapers_from_config",
    "load_betting_config",
]
<|MERGE_RESOLUTION|>--- conflicted
+++ resolved
@@ -471,11 +471,7 @@
     "FuzzyMatchingConfig",
     "IngestionConfig",
     "IterationConfig",
-<<<<<<< HEAD
-    "ModelsConfig",
-=======
     "NormalizationConfig",
->>>>>>> d1f4ebcc
     "SchedulerConfig",
     "ScopeScalingConfig",
     "ScraperConfig",
