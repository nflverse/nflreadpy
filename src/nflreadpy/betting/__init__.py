--- conflicted
+++ resolved
@@ -32,11 +32,7 @@
     ComplianceEngine,
     ResponsibleGamingControls,
 )
-<<<<<<< HEAD
-from .dashboard import Dashboard, RiskSummary
-=======
 from .dashboard import Dashboard, TerminalDashboardSession
->>>>>>> d9e0ae43
 from .ingestion import OddsIngestionService
 from .models import (
     GameSimulationConfig,
@@ -105,13 +101,7 @@
     "SimulationResult",
     "SportsbookScraper",
     "SlackAlertSink",
-<<<<<<< HEAD
-    "american_to_decimal",
-    "american_to_fractional",
-    "american_to_profit_multiplier",
-=======
     "XGBoostPlayerModel",
->>>>>>> d9e0ae43
     "best_prices_by_selection",
     "decimal_to_american",
     "decimal_to_fractional",
