"""Odds ingestion and persistence orchestration."""

from __future__ import annotations

import asyncio
import dataclasses
import datetime as dt
import json
import logging
import math
import os
import sqlite3
import time
from pathlib import Path
from typing import Any, Dict, Iterable, List, Mapping, MutableMapping, Sequence

from .alerts import AlertSink
from .compliance import ComplianceConfig, ComplianceEngine
from .normalization import NameNormalizer, default_normalizer
from .scrapers.base import MultiScraperCoordinator, OddsQuote, SportsbookScraper
from .scrapers.draftkings import DraftKingsScraper
from .scrapers.fanduel import FanDuelScraper
from .scrapers.mock import MockSportsbookScraper
from .scrapers.pinnacle import PinnacleScraper

logger = logging.getLogger(__name__)


SCRAPER_REGISTRY: Mapping[str, type[SportsbookScraper]] = {
    "fanduel": FanDuelScraper,
    "draftkings": DraftKingsScraper,
    "pinnacle": PinnacleScraper,
    "mock": MockSportsbookScraper,
}


@dataclasses.dataclass(slots=True)
class IngestedOdds:
    event_id: str
    sportsbook: str
    book_market_group: str
    market: str
    scope: str
    entity_type: str
    team_or_player: str
    side: str | None
    line: float | None
    american_odds: int
    observed_at: dt.datetime
    extra: dict[str, object]


class OddsIngestionService:
    """Coordinate scrapers, persistence, and consumer notifications."""

    def __init__(
        self,
        scrapers: Sequence[SportsbookScraper] | None = None,
        *,
        scraper_configs: Sequence[Mapping[str, Any]] | None = None,
        storage_path: str | os.PathLike[str] = "betting_odds.sqlite3",
        normalizer: NameNormalizer | None = None,
        stale_after: dt.timedelta = dt.timedelta(minutes=10),
        alert_sink: AlertSink | None = None,
        audit_logger: logging.Logger | None = None,
<<<<<<< HEAD
        compliance_engine: ComplianceEngine | None = None,
        compliance_config: ComplianceConfig | None = None,
=======
        future_tolerance: dt.timedelta = dt.timedelta(minutes=5),
>>>>>>> e7e39e9e
    ) -> None:
        self.scrapers = list(scrapers or [])
        self.scrapers.extend(self._instantiate_scrapers(scraper_configs))
        self.storage_path = Path(storage_path)
        self.storage_path.parent.mkdir(parents=True, exist_ok=True)
        self._normalizer = normalizer or default_normalizer()
        self._coordinator = MultiScraperCoordinator(self.scrapers, self._normalizer)
        self._stale_after = stale_after
        self._alert_sink = alert_sink
        self._audit_logger = audit_logger or logging.getLogger(
            "nflreadpy.betting.audit"
        )
        if compliance_engine and compliance_config:
            raise ValueError(
                "Provide either an existing compliance_engine or a compliance_config, not both."
            )
        if compliance_config is not None:
            compliance_engine = ComplianceEngine(
                compliance_config, audit_logger=self._audit_logger
            )
        self._compliance_engine = compliance_engine
        self._metrics: Dict[str, Any] = {
            "requested": 0,
            "persisted": 0,
            "discarded": {},
            "latency_seconds": 0.0,
            "per_scraper": {},
            "collected_at": None,
        }
        self._last_validation_summary: Dict[str, int] = {}
<<<<<<< HEAD
=======
        self._audit_logger = logging.getLogger("nflreadpy.betting.audit")
        self._future_tolerance = future_tolerance
>>>>>>> e7e39e9e
        self._init_db()

    @property
    def metrics(self) -> Mapping[str, Any]:
        return self._metrics

    @property
    def last_validation_summary(self) -> Mapping[str, int]:
        return dict(self._last_validation_summary)

    def _instantiate_scrapers(
        self, scraper_configs: Sequence[Mapping[str, Any]] | None
    ) -> List[SportsbookScraper]:
        if not scraper_configs:
            return []
        instances: List[SportsbookScraper] = []
        for config in scraper_configs:
            scraper_type = config.get("type")
            if not scraper_type:
                raise ValueError("Scraper config missing 'type'")
            scraper_cls = SCRAPER_REGISTRY.get(str(scraper_type).lower())
            if not scraper_cls:
                raise ValueError(f"Unknown scraper type: {scraper_type}")
            kwargs = {key: value for key, value in config.items() if key != "type"}
            instances.append(scraper_cls(**kwargs))
        return instances

    def _init_db(self) -> None:
        with sqlite3.connect(self.storage_path) as conn:
            conn.execute(
                """
                CREATE TABLE IF NOT EXISTS odds_quotes (
                    row_id INTEGER PRIMARY KEY AUTOINCREMENT,
                    event_id TEXT NOT NULL,
                    sportsbook TEXT NOT NULL,
                    book_market_group TEXT NOT NULL,
                    market TEXT NOT NULL,
                    scope TEXT NOT NULL,
                    entity_type TEXT NOT NULL,
                    team_or_player TEXT NOT NULL,
                    side TEXT,
                    line REAL,
                    side_key TEXT NOT NULL,
                    line_key TEXT NOT NULL,
                    american_odds INTEGER NOT NULL,
                    extra TEXT,
                    observed_at TEXT NOT NULL,
                    UNIQUE (
                        event_id,
                        sportsbook,
                        book_market_group,
                        market,
                        scope,
                        entity_type,
                        team_or_player,
                        side_key,
                        line_key
                    )
                )
                """
            )
            conn.execute(
                """
                CREATE TABLE IF NOT EXISTS odds_quotes_history (
                    row_id INTEGER PRIMARY KEY AUTOINCREMENT,
                    event_id TEXT NOT NULL,
                    sportsbook TEXT NOT NULL,
                    book_market_group TEXT NOT NULL,
                    market TEXT NOT NULL,
                    scope TEXT NOT NULL,
                    entity_type TEXT NOT NULL,
                    team_or_player TEXT NOT NULL,
                    side TEXT,
                    line REAL,
                    side_key TEXT NOT NULL,
                    line_key TEXT NOT NULL,
                    american_odds INTEGER NOT NULL,
                    extra TEXT,
                    observed_at TEXT NOT NULL
                )
                """
            )
            conn.commit()

    async def fetch_and_store(self) -> List[IngestedOdds]:
        """Fetch odds from all scrapers and persist them."""

        start = time.perf_counter()
        try:
            quotes = await self._coordinator.collect_once()
        except Exception as err:
            logger.exception("Failed to collect odds quotes from scrapers")
            self._send_alert(
                "Odds ingestion failure",
                "Failed to collect odds quotes from scrapers.",
                metadata={"exception": repr(err)},
            )
            raise
        elapsed = time.perf_counter() - start
        per_scraper = {
            name: dict(details)
            for name, details in self._coordinator.last_run_details.items()
        }
        self._maybe_alert_on_scraper_failures(per_scraper)
        if not quotes:
            self._update_metrics(
                requested=0,
                persisted=0,
                discarded={},
                latency_seconds=elapsed,
                per_scraper=per_scraper,
                collected_at=dt.datetime.now(dt.timezone.utc),
            )
            return []

        valid_quotes = self._filter_valid_quotes(quotes)

        if not valid_quotes:
            logger.info("All %d quotes discarded during validation", len(quotes))
            discarded_summary = (
                dict(self._last_validation_summary)
                if self._last_validation_summary
                else {"validation_failed": len(quotes)}
            )
            self._update_metrics(
                requested=len(quotes),
                persisted=0,
                discarded=discarded_summary,
                latency_seconds=elapsed,
                per_scraper=per_scraper,
                collected_at=dt.datetime.now(dt.timezone.utc),
            )
            self._emit_validation_alert(len(quotes), discarded_summary)
            self._record_validation_failure(len(quotes), discarded_summary)
            return []

        payload = [
            (
                quote.event_id,
                quote.sportsbook,
                quote.book_market_group,
                quote.market,
                quote.scope,
                quote.entity_type,
                quote.team_or_player,
                quote.side,
                quote.line,
                (quote.side or ""),
                "" if quote.line is None else f"{quote.line:.4f}",
                quote.american_odds,
                json.dumps(quote.extra or {}, sort_keys=True),
                quote.observed_at.isoformat(),
            )
            for quote in valid_quotes
        ]

        try:
            with sqlite3.connect(self.storage_path) as conn:
                conn.executemany(
                    """
                    INSERT INTO odds_quotes(
                        event_id,
                        sportsbook,
                        book_market_group,
                        market,
                        scope,
                        entity_type,
                        team_or_player,
                        side,
                        line,
                        side_key,
                        line_key,
                        american_odds,
                        extra,
                        observed_at
                    ) VALUES(?, ?, ?, ?, ?, ?, ?, ?, ?, ?, ?, ?, ?, ?)
                    ON CONFLICT(
                        event_id,
                        sportsbook,
                        book_market_group,
                        market,
                        scope,
                        entity_type,
                        team_or_player,
                        side_key,
                        line_key
                    ) DO UPDATE SET
                        american_odds=excluded.american_odds,
                        extra=excluded.extra,
                        observed_at=excluded.observed_at
                    """,
                    payload,
                )
                conn.executemany(
                    """
                    INSERT INTO odds_quotes_history(
                        event_id,
                        sportsbook,
                        book_market_group,
                        market,
                        scope,
                        entity_type,
                        team_or_player,
                        side,
                        line,
                        side_key,
                        line_key,
                        american_odds,
                        extra,
                        observed_at
                    ) VALUES(?, ?, ?, ?, ?, ?, ?, ?, ?, ?, ?, ?, ?, ?)
                    """,
                    payload,
                )
                conn.commit()
        except Exception as err:
            self._send_alert(
                "Odds ingestion failure",
                "Failed to persist odds quotes to storage.",
                metadata={"exception": repr(err)},
            )
            raise
        self._audit_logger.info(
            "ingestion.persisted",
            extra={"persisted": len(valid_quotes), "requested": len(quotes)},
        )

        discarded_summary = self._last_validation_summary
        self._update_metrics(
            requested=len(quotes),
            persisted=len(valid_quotes),
            discarded=discarded_summary,
            latency_seconds=elapsed,
            per_scraper=per_scraper,
            collected_at=dt.datetime.now(dt.timezone.utc),
        )
        if discarded_summary:
            self._emit_validation_alert(len(quotes), discarded_summary)
            self._record_validation_failure(len(quotes), discarded_summary)
            logger.warning(
                "ingestion.discarded",
                extra={"discarded": dict(discarded_summary)},
            )
        logger.info(
            "Stored %d odds quotes (%d discarded: %s)",
            len(valid_quotes),
            len(quotes) - len(valid_quotes),
            discarded_summary,
        )
        return [
            IngestedOdds(
                event_id=quote.event_id,
                sportsbook=quote.sportsbook,
                book_market_group=quote.book_market_group,
                market=quote.market,
                scope=quote.scope,
                entity_type=quote.entity_type,
                team_or_player=quote.team_or_player,
                side=quote.side,
                line=quote.line,
                american_odds=quote.american_odds,
                observed_at=quote.observed_at,
                extra=dict(quote.extra or {}),
            )
            for quote in valid_quotes
        ]

    def _filter_valid_quotes(self, quotes: Iterable[OddsQuote]) -> List[OddsQuote]:
        now = dt.datetime.now(dt.timezone.utc)
        valid: List[OddsQuote] = []
        summary: MutableMapping[str, int] = {}
        for quote in quotes:
            reason = self._validate_quote(quote, now)
            if reason is None:
                valid.append(quote)
            else:
                summary[reason] = summary.get(reason, 0) + 1
                logger.debug(
                    "Discarding quote from %s/%s (%s): %s",
                    quote.sportsbook,
                    quote.market,
                    quote.event_id,
                    reason,
                )
                self._audit_logger.warning(
                    "ingestion.discarded",
                    extra={
                        "reason": reason,
                        "event_id": quote.event_id,
                        "sportsbook": quote.sportsbook,
                        "market": quote.market,
                    },
                )
        self._last_validation_summary = dict(summary)
        if summary:
            logger.warning("Discarded quotes summary: %s", summary)
            self._audit_logger.warning(
                "ingestion.validation_failed",
                extra={"discarded": dict(summary)},
            )
        return valid

    def _update_metrics(
        self,
        *,
        requested: int,
        persisted: int,
        discarded: Mapping[str, int],
        latency_seconds: float,
        per_scraper: Mapping[str, Mapping[str, Any]],
        collected_at: dt.datetime,
    ) -> None:
        collected_at = collected_at.astimezone(dt.timezone.utc)
        metrics_snapshot = {
            "requested": requested,
            "persisted": persisted,
            "discarded": dict(discarded),
            "latency_seconds": latency_seconds,
            "per_scraper": {name: dict(details) for name, details in per_scraper.items()},
            "collected_at": collected_at.isoformat(),
        }
        self._metrics = metrics_snapshot
        self._audit_logger.info(
            "ingestion.metrics",
            extra={
                "requested": requested,
                "persisted": persisted,
                "discarded": dict(discarded),
                "latency_seconds": latency_seconds,
                "per_scraper": metrics_snapshot["per_scraper"],
                "collected_at": metrics_snapshot["collected_at"],
            },
        )

    def _validate_quote(
        self, quote: OddsQuote, reference_time: dt.datetime
    ) -> str | None:
        if quote.american_odds == 0:
            return "invalid_odds"
        if not isinstance(quote.american_odds, int):
            return "invalid_odds"
        if abs(quote.american_odds) > 100000:
            return "invalid_odds"
        if abs(quote.american_odds) < 100 and quote.american_odds not in {100, -100}:
            return "invalid_odds"
        if quote.line is not None and not isinstance(quote.line, (int, float)):
            return "invalid_line"
        if isinstance(quote.line, float) and not math.isfinite(quote.line):
            return "invalid_line"
        if not quote.team_or_player:
            return "missing_selection"
        observed = quote.observed_at
        if observed.tzinfo is None:
            observed = observed.replace(tzinfo=dt.timezone.utc)
        observed = observed.astimezone(dt.timezone.utc)
        if observed < reference_time - self._stale_after:
            return "stale"
<<<<<<< HEAD
        if self._compliance_engine:
            compliant, reasons = self._compliance_engine.evaluate_metadata(
                sportsbook=quote.sportsbook,
                market=quote.market,
                event_id=quote.event_id,
                metadata=quote.extra if isinstance(quote.extra, Mapping) else None,
                log=True,
            )
            if not compliant:
                reason = "non_compliant"
                if reasons:
                    reason = "non_compliant:" + ";".join(reasons)
                return reason
=======
        if observed > reference_time + self._future_tolerance:
            return "future_timestamp"
>>>>>>> e7e39e9e
        return None

    def _maybe_alert_on_scraper_failures(
        self, per_scraper: Mapping[str, Mapping[str, Any]]
    ) -> None:
        failures = {
            name: details.get("error")
            for name, details in per_scraper.items()
            if details.get("error")
        }
        if not failures:
            return
        logger.error("Scraper failures detected: %s", failures)
        self._send_alert(
            "Odds scraper failures",
            "One or more sportsbook scrapers failed during collection.",
            metadata={"failures": failures},
        )

    def _emit_validation_alert(
        self, requested: int, summary: Mapping[str, int]
    ) -> None:
        if not summary:
            return
        logger.warning("Validation rejected %d quotes: %s", requested, summary)
        self._send_alert(
            "Odds validation issues",
            f"Validation rejected {sum(summary.values())} of {requested} quotes.",
            metadata={"discarded": dict(summary)},
        )

    def _record_validation_failure(
        self, requested: int, summary: Mapping[str, int]
    ) -> None:
        if not summary:
            return
        payload = {"discarded": dict(summary), "requested": requested}
        self._audit_logger.warning("ingestion.validation_failed", extra=payload)
        self._audit_logger.warning("ingestion.discarded", extra=payload)

    def _send_alert(
        self,
        subject: str,
        body: str,
        *,
        metadata: Mapping[str, Any] | None = None,
    ) -> None:
        if not self._alert_sink:
            return
        try:
            self._alert_sink.send(subject, body, metadata=metadata)
        except Exception:  # pragma: no cover - alert sinks shouldn't break ingestion
            logger.exception("Failed to dispatch alert: %s", subject)

    def load_latest(self, event_id: str | None = None) -> List[IngestedOdds]:
        """Load the latest stored odds from disk."""

        query = (
            "SELECT event_id, sportsbook, book_market_group, market, scope, "
            "entity_type, team_or_player, side, line, american_odds, extra, observed_at "
            "FROM odds_quotes"
        )
        params: tuple[str, ...] = ()
        if event_id:
            query += " WHERE event_id = ?"
            params = (event_id,)
        with sqlite3.connect(self.storage_path) as conn:
            rows = conn.execute(query, params).fetchall()
        return [
            IngestedOdds(
                event_id=row[0],
                sportsbook=row[1],
                book_market_group=row[2],
                market=row[3],
                scope=row[4],
                entity_type=row[5],
                team_or_player=row[6],
                side=row[7],
                line=float(row[8]) if row[8] is not None else None,
                american_odds=int(row[9]),
                extra=json.loads(row[10] or "{}"),
                observed_at=dt.datetime.fromisoformat(row[11]),
            )
            for row in rows
        ]

    def load_history(
        self,
        event_id: str | None = None,
        limit: int | None = None,
    ) -> List[IngestedOdds]:
        """Load historical odds snapshots for movement analysis."""

        query = (
            "SELECT event_id, sportsbook, book_market_group, market, scope, "
            "entity_type, team_or_player, side, line, american_odds, extra, observed_at "
            "FROM odds_quotes_history"
        )
        params: list[object] = []
        if event_id:
            query += " WHERE event_id = ?"
            params.append(event_id)
        query += " ORDER BY observed_at DESC"
        if limit:
            query += " LIMIT ?"
            params.append(limit)
        with sqlite3.connect(self.storage_path) as conn:
            rows = conn.execute(query, tuple(params)).fetchall()
        return [
            IngestedOdds(
                event_id=row[0],
                sportsbook=row[1],
                book_market_group=row[2],
                market=row[3],
                scope=row[4],
                entity_type=row[5],
                team_or_player=row[6],
                side=row[7],
                line=float(row[8]) if row[8] is not None else None,
                american_odds=int(row[9]),
                extra=json.loads(row[10] or "{}"),
                observed_at=dt.datetime.fromisoformat(row[11]),
            )
            for row in rows
        ]

    async def run_forever(self, interval_seconds: float = 30.0) -> None:
        """Continuously collect odds using the configured scrapers."""

        while True:
            await self.fetch_and_store()
            await asyncio.sleep(interval_seconds)
<|MERGE_RESOLUTION|>--- conflicted
+++ resolved
@@ -63,12 +63,9 @@
         stale_after: dt.timedelta = dt.timedelta(minutes=10),
         alert_sink: AlertSink | None = None,
         audit_logger: logging.Logger | None = None,
-<<<<<<< HEAD
         compliance_engine: ComplianceEngine | None = None,
         compliance_config: ComplianceConfig | None = None,
-=======
         future_tolerance: dt.timedelta = dt.timedelta(minutes=5),
->>>>>>> e7e39e9e
     ) -> None:
         self.scrapers = list(scrapers or [])
         self.scrapers.extend(self._instantiate_scrapers(scraper_configs))
@@ -99,11 +96,8 @@
             "collected_at": None,
         }
         self._last_validation_summary: Dict[str, int] = {}
-<<<<<<< HEAD
-=======
         self._audit_logger = logging.getLogger("nflreadpy.betting.audit")
         self._future_tolerance = future_tolerance
->>>>>>> e7e39e9e
         self._init_db()
 
     @property
@@ -461,7 +455,6 @@
         observed = observed.astimezone(dt.timezone.utc)
         if observed < reference_time - self._stale_after:
             return "stale"
-<<<<<<< HEAD
         if self._compliance_engine:
             compliant, reasons = self._compliance_engine.evaluate_metadata(
                 sportsbook=quote.sportsbook,
@@ -475,10 +468,8 @@
                 if reasons:
                     reason = "non_compliant:" + ";".join(reasons)
                 return reason
-=======
         if observed > reference_time + self._future_tolerance:
             return "future_timestamp"
->>>>>>> e7e39e9e
         return None
 
     def _maybe_alert_on_scraper_failures(
