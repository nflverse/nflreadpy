"""Odds ingestion and persistence orchestration."""

from __future__ import annotations

import asyncio
import dataclasses
import datetime as dt
import json
import logging
import math
import os
import sqlite3
import time
from pathlib import Path
from typing import Any, Dict, Iterable, List, Mapping, MutableMapping, Sequence

from .alerts import AlertSink
from .normalization import NameNormalizer, default_normalizer
from .scrapers.base import MultiScraperCoordinator, OddsQuote, SportsbookScraper
from .scrapers.draftkings import DraftKingsScraper
from .scrapers.fanduel import FanDuelScraper
from .scrapers.mock import MockSportsbookScraper
from .scrapers.pinnacle import PinnacleScraper

logger = logging.getLogger(__name__)


SCRAPER_REGISTRY: Mapping[str, type[SportsbookScraper]] = {
    "fanduel": FanDuelScraper,
    "draftkings": DraftKingsScraper,
    "pinnacle": PinnacleScraper,
    "mock": MockSportsbookScraper,
}


@dataclasses.dataclass(slots=True)
class IngestedOdds:
    event_id: str
    sportsbook: str
    book_market_group: str
    market: str
    scope: str
    entity_type: str
    team_or_player: str
    side: str | None
    line: float | None
    american_odds: int
    observed_at: dt.datetime
    extra: dict[str, object]


class OddsIngestionService:
    """Coordinate scrapers, persistence, and consumer notifications."""

    def __init__(
        self,
        scrapers: Sequence[SportsbookScraper] | None = None,
        *,
        scraper_configs: Sequence[Mapping[str, Any]] | None = None,
        storage_path: str | os.PathLike[str] = "betting_odds.sqlite3",
        normalizer: NameNormalizer | None = None,
        stale_after: dt.timedelta = dt.timedelta(minutes=10),
        alert_sink: AlertSink | None = None,
        audit_logger: logging.Logger | None = None,
    ) -> None:
        self.scrapers = list(scrapers or [])
        self.scrapers.extend(self._instantiate_scrapers(scraper_configs))
        self.storage_path = Path(storage_path)
        self.storage_path.parent.mkdir(parents=True, exist_ok=True)
        self._normalizer = normalizer or default_normalizer()
        self._coordinator = MultiScraperCoordinator(self.scrapers, self._normalizer)
        self._stale_after = stale_after
        self._alert_sink = alert_sink
<<<<<<< HEAD
        self._audit_logger = audit_logger or logging.getLogger("nflreadpy.betting.audit")
        self._audit_logger.propagate = True
        if not self._audit_logger.handlers:
            for handler in logging.getLogger().handlers:
                self._audit_logger.addHandler(handler)
=======
        self._audit_logger = audit_logger or logging.getLogger(
            "nflreadpy.betting.audit"
        )
>>>>>>> c8f114b6
        self._metrics: Dict[str, Any] = {
            "requested": 0,
            "persisted": 0,
            "discarded": {},
            "latency_seconds": 0.0,
            "per_scraper": {},
        }
        self._last_validation_summary: Dict[str, int] = {}
        self._audit_logger = logging.getLogger("nflreadpy.betting.audit")
        self._init_db()

    @property
    def metrics(self) -> Mapping[str, Any]:
        return self._metrics

    @property
    def last_validation_summary(self) -> Mapping[str, int]:
        return dict(self._last_validation_summary)

    def _instantiate_scrapers(
        self, scraper_configs: Sequence[Mapping[str, Any]] | None
    ) -> List[SportsbookScraper]:
        if not scraper_configs:
            return []
        instances: List[SportsbookScraper] = []
        for config in scraper_configs:
            scraper_type = config.get("type")
            if not scraper_type:
                raise ValueError("Scraper config missing 'type'")
            scraper_cls = SCRAPER_REGISTRY.get(str(scraper_type).lower())
            if not scraper_cls:
                raise ValueError(f"Unknown scraper type: {scraper_type}")
            kwargs = {key: value for key, value in config.items() if key != "type"}
            instances.append(scraper_cls(**kwargs))
        return instances

    def _init_db(self) -> None:
        with sqlite3.connect(self.storage_path) as conn:
            conn.execute(
                """
                CREATE TABLE IF NOT EXISTS odds_quotes (
                    row_id INTEGER PRIMARY KEY AUTOINCREMENT,
                    event_id TEXT NOT NULL,
                    sportsbook TEXT NOT NULL,
                    book_market_group TEXT NOT NULL,
                    market TEXT NOT NULL,
                    scope TEXT NOT NULL,
                    entity_type TEXT NOT NULL,
                    team_or_player TEXT NOT NULL,
                    side TEXT,
                    line REAL,
                    side_key TEXT NOT NULL,
                    line_key TEXT NOT NULL,
                    american_odds INTEGER NOT NULL,
                    extra TEXT,
                    observed_at TEXT NOT NULL,
                    UNIQUE (
                        event_id,
                        sportsbook,
                        book_market_group,
                        market,
                        scope,
                        entity_type,
                        team_or_player,
                        side_key,
                        line_key
                    )
                )
                """
            )
            conn.execute(
                """
                CREATE TABLE IF NOT EXISTS odds_quotes_history (
                    row_id INTEGER PRIMARY KEY AUTOINCREMENT,
                    event_id TEXT NOT NULL,
                    sportsbook TEXT NOT NULL,
                    book_market_group TEXT NOT NULL,
                    market TEXT NOT NULL,
                    scope TEXT NOT NULL,
                    entity_type TEXT NOT NULL,
                    team_or_player TEXT NOT NULL,
                    side TEXT,
                    line REAL,
                    side_key TEXT NOT NULL,
                    line_key TEXT NOT NULL,
                    american_odds INTEGER NOT NULL,
                    extra TEXT,
                    observed_at TEXT NOT NULL
                )
                """
            )
            conn.commit()

    async def fetch_and_store(self) -> List[IngestedOdds]:
        """Fetch odds from all scrapers and persist them."""

        start = time.perf_counter()
        try:
            quotes = await self._coordinator.collect_once()
        except Exception as err:
            self._send_alert(
                "Odds ingestion failure",
                "Failed to collect odds quotes from scrapers.",
                metadata={"exception": repr(err)},
            )
            raise
        elapsed = time.perf_counter() - start
        per_scraper = {
            name: dict(details)
            for name, details in self._coordinator.last_run_details.items()
        }
        self._maybe_alert_on_scraper_failures(per_scraper)
        if not quotes:
            self._update_metrics(
                requested=0,
                persisted=0,
                discarded={},
                latency_seconds=elapsed,
                per_scraper=per_scraper,
            )
            return []

        valid_quotes = self._filter_valid_quotes(quotes)

        if not valid_quotes:
            logger.info("All %d quotes discarded during validation", len(quotes))
            self._update_metrics(
                requested=len(quotes),
                persisted=0,
                discarded={"validation_failed": len(quotes)},
                latency_seconds=elapsed,
                per_scraper=per_scraper,
            )
            self._emit_validation_alert(len(quotes), self._last_validation_summary)
            self._record_validation_failure(len(quotes), self._last_validation_summary)
            return []

        payload = [
            (
                quote.event_id,
                quote.sportsbook,
                quote.book_market_group,
                quote.market,
                quote.scope,
                quote.entity_type,
                quote.team_or_player,
                quote.side,
                quote.line,
                (quote.side or ""),
                "" if quote.line is None else f"{quote.line:.4f}",
                quote.american_odds,
                json.dumps(quote.extra or {}, sort_keys=True),
                quote.observed_at.isoformat(),
            )
            for quote in valid_quotes
        ]

        try:
            with sqlite3.connect(self.storage_path) as conn:
                conn.executemany(
                    """
                    INSERT INTO odds_quotes(
                        event_id,
                        sportsbook,
                        book_market_group,
                        market,
                        scope,
                        entity_type,
                        team_or_player,
                        side,
                        line,
                        side_key,
                        line_key,
                        american_odds,
                        extra,
                        observed_at
                    ) VALUES(?, ?, ?, ?, ?, ?, ?, ?, ?, ?, ?, ?, ?, ?)
                    ON CONFLICT(
                        event_id,
                        sportsbook,
                        book_market_group,
                        market,
                        scope,
                        entity_type,
                        team_or_player,
                        side_key,
                        line_key
                    ) DO UPDATE SET
                        american_odds=excluded.american_odds,
                        extra=excluded.extra,
                        observed_at=excluded.observed_at
                    """,
                    payload,
                )
                conn.executemany(
                    """
                    INSERT INTO odds_quotes_history(
                        event_id,
                        sportsbook,
                        book_market_group,
                        market,
                        scope,
                        entity_type,
                        team_or_player,
                        side,
                        line,
                        side_key,
                        line_key,
                        american_odds,
                        extra,
                        observed_at
                    ) VALUES(?, ?, ?, ?, ?, ?, ?, ?, ?, ?, ?, ?, ?, ?)
                    """,
                    payload,
                )
                conn.commit()
        except Exception as err:
            self._send_alert(
                "Odds ingestion failure",
                "Failed to persist odds quotes to storage.",
                metadata={"exception": repr(err)},
            )
            raise
        self._audit_logger.info(
            "ingestion.persisted",
            extra={"persisted": len(valid_quotes), "requested": len(quotes)},
        )

        discarded_summary = self._last_validation_summary
        self._update_metrics(
            requested=len(quotes),
            persisted=len(valid_quotes),
            discarded=discarded_summary,
            latency_seconds=elapsed,
            per_scraper=per_scraper,
        )
        if discarded_summary:
            self._emit_validation_alert(len(quotes), discarded_summary)
            self._record_validation_failure(len(quotes), discarded_summary)
            logger.warning(
                "ingestion.discarded",
                extra={"discarded": dict(discarded_summary)},
            )
        logger.info(
            "Stored %d odds quotes (%d discarded: %s)",
            len(valid_quotes),
            len(quotes) - len(valid_quotes),
            discarded_summary,
        )
        return [
            IngestedOdds(
                event_id=quote.event_id,
                sportsbook=quote.sportsbook,
                book_market_group=quote.book_market_group,
                market=quote.market,
                scope=quote.scope,
                entity_type=quote.entity_type,
                team_or_player=quote.team_or_player,
                side=quote.side,
                line=quote.line,
                american_odds=quote.american_odds,
                observed_at=quote.observed_at,
                extra=dict(quote.extra or {}),
            )
            for quote in valid_quotes
        ]

    def _filter_valid_quotes(self, quotes: Iterable[OddsQuote]) -> List[OddsQuote]:
        now = dt.datetime.now(dt.timezone.utc)
        valid: List[OddsQuote] = []
        summary: MutableMapping[str, int] = {}
        for quote in quotes:
            reason = self._validate_quote(quote, now)
            if reason is None:
                valid.append(quote)
            else:
                summary[reason] = summary.get(reason, 0) + 1
                self._audit_logger.warning(
                    "ingestion.discarded",
                    extra={
                        "reason": reason,
                        "sportsbook": quote.sportsbook,
                        "market": quote.market,
                        "event_id": quote.event_id,
                    },
                )
                logger.debug(
                    "Discarding quote from %s/%s (%s): %s",
                    quote.sportsbook,
                    quote.market,
                    quote.event_id,
                    reason,
                )
                self._audit_logger.warning(
                    "ingestion.discarded",
                    extra={
                        "reason": reason,
                        "event_id": quote.event_id,
                        "sportsbook": quote.sportsbook,
                        "market": quote.market,
                    },
                )
        self._last_validation_summary = dict(summary)
        if summary:
            self._audit_logger.warning(
                "ingestion.validation_failed", extra={"discarded": dict(summary)}
            )
            logger.warning("Discarded quotes summary: %s", summary)
            self._audit_logger.warning(
                "ingestion.validation_failed",
                extra={"discarded": dict(summary)},
            )
        return valid

    def _update_metrics(
        self,
        *,
        requested: int,
        persisted: int,
        discarded: Mapping[str, int],
        latency_seconds: float,
        per_scraper: Mapping[str, Mapping[str, Any]],
    ) -> None:
        metrics_snapshot = {
            "requested": requested,
            "persisted": persisted,
            "discarded": dict(discarded),
            "latency_seconds": latency_seconds,
            "per_scraper": {name: dict(details) for name, details in per_scraper.items()},
        }
        self._metrics = metrics_snapshot
        self._audit_logger.info(
            "ingestion.metrics",
            extra={
                "requested": requested,
                "persisted": persisted,
                "discarded": dict(discarded),
                "latency_seconds": latency_seconds,
                "per_scraper": metrics_snapshot["per_scraper"],
            },
        )

    def _validate_quote(
        self, quote: OddsQuote, reference_time: dt.datetime
    ) -> str | None:
        if quote.american_odds == 0:
            return "invalid_odds"
        if not isinstance(quote.american_odds, int):
            return "invalid_odds"
        if abs(quote.american_odds) > 100000:
            return "invalid_odds"
        if abs(quote.american_odds) < 100 and quote.american_odds not in {100, -100}:
            return "invalid_odds"
        if quote.line is not None and not isinstance(quote.line, (int, float)):
            return "invalid_line"
        if isinstance(quote.line, float) and not math.isfinite(quote.line):
            return "invalid_line"
        if not quote.team_or_player:
            return "missing_selection"
        observed = quote.observed_at
        if observed.tzinfo is None:
            observed = observed.replace(tzinfo=dt.timezone.utc)
        if observed < reference_time - self._stale_after:
            return "stale"
        return None

    def _maybe_alert_on_scraper_failures(
        self, per_scraper: Mapping[str, Mapping[str, Any]]
    ) -> None:
        failures = {
            name: details.get("error")
            for name, details in per_scraper.items()
            if details.get("error")
        }
        if not failures:
            return
        logger.error("Scraper failures detected: %s", failures)
        self._send_alert(
            "Odds scraper failures",
            "One or more sportsbook scrapers failed during collection.",
            metadata={"failures": failures},
        )

    def _emit_validation_alert(
        self, requested: int, summary: Mapping[str, int]
    ) -> None:
        if not summary:
            return
        logger.warning("Validation rejected %d quotes: %s", requested, summary)
        self._send_alert(
            "Odds validation issues",
            f"Validation rejected {sum(summary.values())} of {requested} quotes.",
            metadata={"discarded": dict(summary)},
        )

    def _record_validation_failure(
        self, requested: int, summary: Mapping[str, int]
    ) -> None:
        if not summary:
            return
        payload = {"discarded": dict(summary), "requested": requested}
        self._audit_logger.warning("ingestion.validation_failed", extra=payload)
        self._audit_logger.warning("ingestion.discarded", extra=payload)

    def _send_alert(
        self,
        subject: str,
        body: str,
        *,
        metadata: Mapping[str, Any] | None = None,
    ) -> None:
        if not self._alert_sink:
            return
        try:
            self._alert_sink.send(subject, body, metadata=metadata)
        except Exception:  # pragma: no cover - alert sinks shouldn't break ingestion
            logger.exception("Failed to dispatch alert: %s", subject)

    def load_latest(self, event_id: str | None = None) -> List[IngestedOdds]:
        """Load the latest stored odds from disk."""

        query = (
            "SELECT event_id, sportsbook, book_market_group, market, scope, "
            "entity_type, team_or_player, side, line, american_odds, extra, observed_at "
            "FROM odds_quotes"
        )
        params: tuple[str, ...] = ()
        if event_id:
            query += " WHERE event_id = ?"
            params = (event_id,)
        with sqlite3.connect(self.storage_path) as conn:
            rows = conn.execute(query, params).fetchall()
        return [
            IngestedOdds(
                event_id=row[0],
                sportsbook=row[1],
                book_market_group=row[2],
                market=row[3],
                scope=row[4],
                entity_type=row[5],
                team_or_player=row[6],
                side=row[7],
                line=float(row[8]) if row[8] is not None else None,
                american_odds=int(row[9]),
                extra=json.loads(row[10] or "{}"),
                observed_at=dt.datetime.fromisoformat(row[11]),
            )
            for row in rows
        ]

    def load_history(
        self,
        event_id: str | None = None,
        limit: int | None = None,
    ) -> List[IngestedOdds]:
        """Load historical odds snapshots for movement analysis."""

        query = (
            "SELECT event_id, sportsbook, book_market_group, market, scope, "
            "entity_type, team_or_player, side, line, american_odds, extra, observed_at "
            "FROM odds_quotes_history"
        )
        params: list[object] = []
        if event_id:
            query += " WHERE event_id = ?"
            params.append(event_id)
        query += " ORDER BY observed_at DESC"
        if limit:
            query += " LIMIT ?"
            params.append(limit)
        with sqlite3.connect(self.storage_path) as conn:
            rows = conn.execute(query, tuple(params)).fetchall()
        return [
            IngestedOdds(
                event_id=row[0],
                sportsbook=row[1],
                book_market_group=row[2],
                market=row[3],
                scope=row[4],
                entity_type=row[5],
                team_or_player=row[6],
                side=row[7],
                line=float(row[8]) if row[8] is not None else None,
                american_odds=int(row[9]),
                extra=json.loads(row[10] or "{}"),
                observed_at=dt.datetime.fromisoformat(row[11]),
            )
            for row in rows
        ]

    async def run_forever(self, interval_seconds: float = 30.0) -> None:
        """Continuously collect odds using the configured scrapers."""

        while True:
            await self.fetch_and_store()
            await asyncio.sleep(interval_seconds)
<|MERGE_RESOLUTION|>--- conflicted
+++ resolved
@@ -71,17 +71,9 @@
         self._coordinator = MultiScraperCoordinator(self.scrapers, self._normalizer)
         self._stale_after = stale_after
         self._alert_sink = alert_sink
-<<<<<<< HEAD
-        self._audit_logger = audit_logger or logging.getLogger("nflreadpy.betting.audit")
-        self._audit_logger.propagate = True
-        if not self._audit_logger.handlers:
-            for handler in logging.getLogger().handlers:
-                self._audit_logger.addHandler(handler)
-=======
         self._audit_logger = audit_logger or logging.getLogger(
             "nflreadpy.betting.audit"
         )
->>>>>>> c8f114b6
         self._metrics: Dict[str, Any] = {
             "requested": 0,
             "persisted": 0,
