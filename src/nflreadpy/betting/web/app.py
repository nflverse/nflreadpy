--- conflicted
+++ resolved
@@ -10,14 +10,6 @@
     import polars as pl
     from ..analytics import LineMovement
 
-<<<<<<< HEAD
-from ..analytics import Opportunity, line_movement_summary
-from ..dashboard import Dashboard
-from ..dashboard_core import (
-    DashboardFilters,
-    build_movement_series,
-    format_age,
-=======
     from ..backtesting import QuantumScenarioComparison
 
 from ..analytics import Opportunity
@@ -25,7 +17,6 @@
 from ..dashboard_core import (
     DashboardFilters,
     LadderCell,
->>>>>>> f85e3d7b
     is_half_scope,
     is_quarter_scope,
     normalize_scope,
@@ -311,8 +302,6 @@
             f"Total stake: ${total_stake:,.2f} — Realized PnL: ${realized_pnl:,.2f}"
         )
         st.dataframe(_as_streamlit_data(portfolio_table), use_container_width=True)
-<<<<<<< HEAD
-=======
 
     st.header("Quantum Optimizer Backtest")
     comparison = provider.quantum_comparison()
@@ -376,7 +365,6 @@
     return dashboard.available_options(odds, opportunities)
 
 
->>>>>>> f85e3d7b
 def _fallback_to_all(selected: Sequence[str], available: Sequence[str]) -> Iterable[str] | None:
     if not selected or len(selected) == len(available):
         return None
