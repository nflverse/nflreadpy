--- conflicted
+++ resolved
@@ -182,24 +182,7 @@
     odds: Sequence[IngestedOdds]
     simulations: Sequence[SimulationResult]
     opportunities: Sequence[Opportunity]
-<<<<<<< HEAD
-    risk_summary: "RiskSummary | None" = None
-
-
-@dataclasses.dataclass(slots=True, frozen=True)
-class RiskSummary:
-    """Aggregate risk analytics for rendering in the dashboard."""
-
-    bankroll: float
-    opportunity_fraction: float
-    portfolio_fraction: float
-    positions: Tuple[PortfolioPosition, ...]
-    exposure_by_event: Mapping[Tuple[str, str], float]
-    correlation_exposure: Mapping[str, float]
-    simulation: BankrollSimulationResult | None = None
-=======
     search_results: dict[str, Sequence[object]]
->>>>>>> d9e0ae43
 
 
 class Dashboard:
@@ -309,11 +292,7 @@
             odds=filtered_odds,
             simulations=filtered_sims,
             opportunities=filtered_opps,
-<<<<<<< HEAD
-            risk_summary=risk_summary,
-=======
             search_results=search_hits,
->>>>>>> d9e0ae43
         )
 
         sections = ["\n".join(header)]
