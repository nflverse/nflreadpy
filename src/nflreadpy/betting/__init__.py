"""Sports betting analytics toolkit built on top of :mod:`nflreadpy` data access.

This module exposes high level orchestrators for the Bloomberg-style NFL
betting platform requested in ``AGENTS.md``.  It wires together the
asynchronous sportsbook scrapers, data ingestion layer, Monte Carlo
simulation engine, analytical edge detection utilities, and a lightweight
terminal dashboard for monitoring opportunities in near real-time.

The subpackages are intentionally granular so that researchers can extend
or swap components – for example, by registering new scrapers or
specialised simulation models – without rewriting the rest of the stack.
"""

from .alerts import (
    AlertManager,
    EmailAlertSink,
    SMSAlertSink,
    SlackAlertSink,
    get_alert_manager,
)
from .analytics import (
    BankrollSimulationResult,
    EdgeDetector,
    KellyCriterion,
    LineMovementAnalyzer,
<<<<<<< HEAD
    line_movement_summary,
=======
    OptimizerComparisonResult,
>>>>>>> f85e3d7b
    Opportunity,
    PortfolioComparisonSide,
    PortfolioManager,
    compare_optimizers,
    persist_optimizer_comparison,
    consolidate_best_prices,
)
from .compliance import (
    ComplianceConfig,
    ComplianceEngine,
    ResponsibleGamingControls,
)
from .dashboard import (
    Dashboard,
    DashboardHotkey,
    DashboardSnapshot,
    RiskSummary,
    TerminalDashboardSession,
)
from .dashboard_core import DashboardFilters, DashboardSearchState
from .dashboard_tui import DashboardKeyboardController, run_curses_dashboard
from .ingestion import OddsIngestionService
from .models import (
    GameSimulationConfig,
    GLMPlayerModel,
    HistoricalGameRecord,
    MonteCarloEngine,
    NGBoostPlayerModel,
    PlayerPropForecaster,
    PlayerProjection,
    ProbabilityTriple,
    SimulationBenchmark,
    SimulationResult,
    XGBoostPlayerModel,
)
from .normalization import NameNormalizer
from .quantum import (
    QAOAHeuristicOptimizer,
    QuantumPortfolioOptimizer,
    SimulatedAnnealingOptimizer,
    create_optimizer,
    optimizer_registry,
    register_optimizer,
)
from .scheduler import Scheduler
from .scrapers.base import (
    MultiScraperCoordinator,
    OddsQuote,
    SportsbookScraper,
    best_prices_by_selection,
)
from .scrapers.mock import MockSportsbookScraper
from .scope_scaling import ScopeScalingModel
from .utils import (
    american_to_decimal,
    american_to_fractional,
    american_to_profit_multiplier,
    decimal_to_american,
    decimal_to_fractional,
    fractional_to_american,
    fractional_to_decimal,
    implied_probability_from_american,
    implied_probability_from_decimal,
    implied_probability_from_fractional,
    implied_probability_to_american,
    implied_probability_to_decimal,
    implied_probability_to_fraction,
)

__all__ = [
    "AlertManager",
    "Dashboard",
    "DashboardKeyboardController",
    "DashboardHotkey",
    "DashboardFilters",
    "DashboardSnapshot",
    "DashboardSearchState",
    "TerminalDashboardSession",
    "ComplianceConfig",
    "ComplianceEngine",
    "EdgeDetector",
    "GameSimulationConfig",
    "GLMPlayerModel",
    "EmailAlertSink",
    "HistoricalGameRecord",
    "KellyCriterion",
    "LineMovementAnalyzer",
<<<<<<< HEAD
    "line_movement_summary",
=======
    "OptimizerComparisonResult",
>>>>>>> f85e3d7b
    "MockSportsbookScraper",
    "MonteCarloEngine",
    "NGBoostPlayerModel",
    "MultiScraperCoordinator",
    "NameNormalizer",
    "RiskSummary",
    "run_curses_dashboard",
    "OddsIngestionService",
    "OddsQuote",
    "Opportunity",
    "PortfolioManager",
    "PortfolioComparisonSide",
    "BankrollSimulationResult",
    "PlayerPropForecaster",
    "PlayerProjection",
    "compare_optimizers",
    "persist_optimizer_comparison",
    "QuantumPortfolioOptimizer",
    "SimulatedAnnealingOptimizer",
    "QAOAHeuristicOptimizer",
    "create_optimizer",
    "optimizer_registry",
    "register_optimizer",
    "ProbabilityTriple",
    "SMSAlertSink",
    "ScopeScalingModel",
    "SimulationBenchmark",
    "Scheduler",
    "SimulationResult",
    "SportsbookScraper",
    "SlackAlertSink",
    "XGBoostPlayerModel",
    "best_prices_by_selection",
    "decimal_to_american",
    "decimal_to_fractional",
    "fractional_to_american",
    "fractional_to_decimal",
    "get_alert_manager",
    "implied_probability_from_american",
    "implied_probability_from_decimal",
    "implied_probability_from_fractional",
    "implied_probability_to_american",
    "implied_probability_to_decimal",
    "implied_probability_to_fraction",
    "consolidate_best_prices",
]<|MERGE_RESOLUTION|>--- conflicted
+++ resolved
@@ -23,11 +23,7 @@
     EdgeDetector,
     KellyCriterion,
     LineMovementAnalyzer,
-<<<<<<< HEAD
-    line_movement_summary,
-=======
     OptimizerComparisonResult,
->>>>>>> f85e3d7b
     Opportunity,
     PortfolioComparisonSide,
     PortfolioManager,
@@ -115,11 +111,7 @@
     "HistoricalGameRecord",
     "KellyCriterion",
     "LineMovementAnalyzer",
-<<<<<<< HEAD
-    "line_movement_summary",
-=======
     "OptimizerComparisonResult",
->>>>>>> f85e3d7b
     "MockSportsbookScraper",
     "MonteCarloEngine",
     "NGBoostPlayerModel",
