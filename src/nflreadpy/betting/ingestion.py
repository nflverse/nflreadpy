"""Odds ingestion and persistence orchestration."""

from __future__ import annotations

import asyncio
import dataclasses
import datetime as dt
import json
import logging
import math
import os
import sqlite3
import time
from pathlib import Path
from typing import Any, Dict, Iterable, List, Mapping, MutableMapping, Sequence

from .alerts import AlertSink
from .normalization import NameNormalizer, default_normalizer
from .scrapers.base import MultiScraperCoordinator, OddsQuote, SportsbookScraper
from .scrapers.draftkings import DraftKingsScraper
from .scrapers.fanduel import FanDuelScraper
from .scrapers.pinnacle import PinnacleScraper

logger = logging.getLogger(__name__)


SCRAPER_REGISTRY: Mapping[str, type[SportsbookScraper]] = {
    "fanduel": FanDuelScraper,
    "draftkings": DraftKingsScraper,
    "pinnacle": PinnacleScraper,
}


@dataclasses.dataclass(slots=True)
class IngestedOdds:
    event_id: str
    sportsbook: str
    book_market_group: str
    market: str
    scope: str
    entity_type: str
    team_or_player: str
    side: str | None
    line: float | None
    american_odds: int
    observed_at: dt.datetime
    extra: dict[str, object]


class OddsIngestionService:
    """Coordinate scrapers, persistence, and consumer notifications."""

    def __init__(
        self,
        scrapers: Sequence[SportsbookScraper] | None = None,
        *,
        scraper_configs: Sequence[Mapping[str, Any]] | None = None,
        storage_path: str | os.PathLike[str] = "betting_odds.sqlite3",
        normalizer: NameNormalizer | None = None,
        stale_after: dt.timedelta = dt.timedelta(minutes=10),
<<<<<<< HEAD
        audit_logger: logging.Logger | None = None,
=======
        alert_sink: AlertSink | None = None,
>>>>>>> 37806d29
    ) -> None:
        self.scrapers = list(scrapers or [])
        self.scrapers.extend(self._instantiate_scrapers(scraper_configs))
        self.storage_path = Path(storage_path)
        self.storage_path.parent.mkdir(parents=True, exist_ok=True)
        self._normalizer = normalizer or default_normalizer()
        self._coordinator = MultiScraperCoordinator(self.scrapers, self._normalizer)
        self._stale_after = stale_after
<<<<<<< HEAD
        self._audit_logger = audit_logger or logging.getLogger("nflreadpy.betting.audit")
=======
        self._alert_sink = alert_sink
>>>>>>> 37806d29
        self._metrics: Dict[str, Any] = {
            "requested": 0,
            "persisted": 0,
            "discarded": {},
            "latency_seconds": 0.0,
            "per_scraper": {},
        }
        self._last_validation_summary: Dict[str, int] = {}
        self._init_db()

    @property
    def metrics(self) -> Mapping[str, Any]:
        return self._metrics

    @property
    def last_validation_summary(self) -> Mapping[str, int]:
        return dict(self._last_validation_summary)

    def _instantiate_scrapers(
        self, scraper_configs: Sequence[Mapping[str, Any]] | None
    ) -> List[SportsbookScraper]:
        if not scraper_configs:
            return []
        instances: List[SportsbookScraper] = []
        for config in scraper_configs:
            scraper_type = config.get("type")
            if not scraper_type:
                raise ValueError("Scraper config missing 'type'")
            scraper_cls = SCRAPER_REGISTRY.get(str(scraper_type).lower())
            if not scraper_cls:
                raise ValueError(f"Unknown scraper type: {scraper_type}")
            kwargs = {key: value for key, value in config.items() if key != "type"}
            instances.append(scraper_cls(**kwargs))
        return instances

    def _init_db(self) -> None:
        with sqlite3.connect(self.storage_path) as conn:
            conn.execute(
                """
                CREATE TABLE IF NOT EXISTS odds_quotes (
                    row_id INTEGER PRIMARY KEY AUTOINCREMENT,
                    event_id TEXT NOT NULL,
                    sportsbook TEXT NOT NULL,
                    book_market_group TEXT NOT NULL,
                    market TEXT NOT NULL,
                    scope TEXT NOT NULL,
                    entity_type TEXT NOT NULL,
                    team_or_player TEXT NOT NULL,
                    side TEXT,
                    line REAL,
                    side_key TEXT NOT NULL,
                    line_key TEXT NOT NULL,
                    american_odds INTEGER NOT NULL,
                    extra TEXT,
                    observed_at TEXT NOT NULL,
                    UNIQUE (
                        event_id,
                        sportsbook,
                        book_market_group,
                        market,
                        scope,
                        entity_type,
                        team_or_player,
                        side_key,
                        line_key
                    )
                )
                """
            )
            conn.execute(
                """
                CREATE TABLE IF NOT EXISTS odds_quotes_history (
                    row_id INTEGER PRIMARY KEY AUTOINCREMENT,
                    event_id TEXT NOT NULL,
                    sportsbook TEXT NOT NULL,
                    book_market_group TEXT NOT NULL,
                    market TEXT NOT NULL,
                    scope TEXT NOT NULL,
                    entity_type TEXT NOT NULL,
                    team_or_player TEXT NOT NULL,
                    side TEXT,
                    line REAL,
                    side_key TEXT NOT NULL,
                    line_key TEXT NOT NULL,
                    american_odds INTEGER NOT NULL,
                    extra TEXT,
                    observed_at TEXT NOT NULL
                )
                """
            )
            conn.commit()

    async def fetch_and_store(self) -> List[IngestedOdds]:
        """Fetch odds from all scrapers and persist them."""

        start = time.perf_counter()
        quotes = await self._coordinator.collect_once()
        elapsed = time.perf_counter() - start
        per_scraper = {
            name: dict(details)
            for name, details in self._coordinator.last_run_details.items()
        }
        self._maybe_alert_on_scraper_failures(per_scraper)
        if not quotes:
            self._metrics = {
                "requested": 0,
                "persisted": 0,
                "discarded": {},
                "latency_seconds": elapsed,
                "per_scraper": per_scraper,
            }
            return []

        valid_quotes = self._filter_valid_quotes(quotes)

        if not valid_quotes:
            logger.info("All %d quotes discarded during validation", len(quotes))
            self._metrics = {
                "requested": len(quotes),
                "persisted": 0,
                "discarded": {"validation_failed": len(quotes)},
                "latency_seconds": elapsed,
                "per_scraper": per_scraper,
            }
<<<<<<< HEAD
            if quotes:
                self._audit_logger.warning(
                    "ingestion.validation_failed",
                    extra={
                        "total": len(quotes),
                        "summary": dict(self._last_validation_summary),
                    },
                )
=======
            self._emit_validation_alert(len(quotes), self._last_validation_summary)
>>>>>>> 37806d29
            return []

        payload = [
            (
                quote.event_id,
                quote.sportsbook,
                quote.book_market_group,
                quote.market,
                quote.scope,
                quote.entity_type,
                quote.team_or_player,
                quote.side,
                quote.line,
                (quote.side or ""),
                "" if quote.line is None else f"{quote.line:.4f}",
                quote.american_odds,
                json.dumps(quote.extra or {}, sort_keys=True),
                quote.observed_at.isoformat(),
            )
            for quote in valid_quotes
        ]

        with sqlite3.connect(self.storage_path) as conn:
            conn.executemany(
                """
                INSERT INTO odds_quotes(
                    event_id,
                    sportsbook,
                    book_market_group,
                    market,
                    scope,
                    entity_type,
                    team_or_player,
                    side,
                    line,
                    side_key,
                    line_key,
                    american_odds,
                    extra,
                    observed_at
                ) VALUES(?, ?, ?, ?, ?, ?, ?, ?, ?, ?, ?, ?, ?, ?)
                ON CONFLICT(
                    event_id,
                    sportsbook,
                    book_market_group,
                    market,
                    scope,
                    entity_type,
                    team_or_player,
                    side_key,
                    line_key
                ) DO UPDATE SET
                    american_odds=excluded.american_odds,
                    extra=excluded.extra,
                    observed_at=excluded.observed_at
                """,
                payload,
            )
            conn.executemany(
                """
                INSERT INTO odds_quotes_history(
                    event_id,
                    sportsbook,
                    book_market_group,
                    market,
                    scope,
                    entity_type,
                    team_or_player,
                    side,
                    line,
                    side_key,
                    line_key,
                    american_odds,
                    extra,
                    observed_at
                ) VALUES(?, ?, ?, ?, ?, ?, ?, ?, ?, ?, ?, ?, ?, ?)
                """,
                payload,
            )
            conn.commit()
        self._audit_logger.info(
            "ingestion.persisted",
            extra={"persisted": len(valid_quotes), "requested": len(quotes)},
        )

        discarded_summary = self._last_validation_summary
        self._metrics = {
            "requested": len(quotes),
            "persisted": len(valid_quotes),
            "discarded": discarded_summary,
            "latency_seconds": elapsed,
            "per_scraper": per_scraper,
        }
        if discarded_summary:
            self._emit_validation_alert(len(quotes), discarded_summary)
        logger.info(
            "Stored %d odds quotes (%d discarded: %s)",
            len(valid_quotes),
            len(quotes) - len(valid_quotes),
            discarded_summary,
        )
        return [
            IngestedOdds(
                event_id=quote.event_id,
                sportsbook=quote.sportsbook,
                book_market_group=quote.book_market_group,
                market=quote.market,
                scope=quote.scope,
                entity_type=quote.entity_type,
                team_or_player=quote.team_or_player,
                side=quote.side,
                line=quote.line,
                american_odds=quote.american_odds,
                observed_at=quote.observed_at,
                extra=dict(quote.extra or {}),
            )
            for quote in valid_quotes
        ]

    def _filter_valid_quotes(self, quotes: Iterable[OddsQuote]) -> List[OddsQuote]:
        now = dt.datetime.now(dt.timezone.utc)
        valid: List[OddsQuote] = []
        summary: MutableMapping[str, int] = {}
        for quote in quotes:
            reason = self._validate_quote(quote, now)
            if reason is None:
                valid.append(quote)
            else:
                summary[reason] = summary.get(reason, 0) + 1
<<<<<<< HEAD
                self._audit_logger.warning(
                    "ingestion.discarded",
                    extra={
                        "reason": reason,
                        "sportsbook": quote.sportsbook,
                        "event_id": quote.event_id,
                        "market": quote.market,
                    },
=======
                logger.debug(
                    "Discarding quote from %s/%s (%s): %s",
                    quote.sportsbook,
                    quote.market,
                    quote.event_id,
                    reason,
>>>>>>> 37806d29
                )
        self._last_validation_summary = dict(summary)
        if summary:
            logger.warning("Discarded quotes summary: %s", summary)
        return valid

    def _validate_quote(
        self, quote: OddsQuote, reference_time: dt.datetime
    ) -> str | None:
        if quote.american_odds == 0:
            return "invalid_odds"
        if not isinstance(quote.american_odds, int):
            return "invalid_odds"
        if abs(quote.american_odds) > 100000:
            return "invalid_odds"
        if abs(quote.american_odds) < 100 and quote.american_odds not in {100, -100}:
            return "invalid_odds"
        if quote.line is not None and not isinstance(quote.line, (int, float)):
            return "invalid_line"
        if isinstance(quote.line, float) and not math.isfinite(quote.line):
            return "invalid_line"
        if not quote.team_or_player:
            return "missing_selection"
        observed = quote.observed_at
        if observed.tzinfo is None:
            observed = observed.replace(tzinfo=dt.timezone.utc)
        if observed < reference_time - self._stale_after:
            return "stale"
        return None

    def _maybe_alert_on_scraper_failures(
        self, per_scraper: Mapping[str, Mapping[str, Any]]
    ) -> None:
        failures = {
            name: details.get("error")
            for name, details in per_scraper.items()
            if details.get("error")
        }
        if not failures:
            return
        logger.error("Scraper failures detected: %s", failures)
        self._send_alert(
            "Odds scraper failures",
            "One or more sportsbook scrapers failed during collection.",
            metadata={"failures": failures},
        )

    def _emit_validation_alert(
        self, requested: int, summary: Mapping[str, int]
    ) -> None:
        if not summary:
            return
        logger.warning("Validation rejected %d quotes: %s", requested, summary)
        self._send_alert(
            "Odds validation issues",
            f"Validation rejected {sum(summary.values())} of {requested} quotes.",
            metadata={"discarded": dict(summary)},
        )

    def _send_alert(
        self,
        subject: str,
        body: str,
        *,
        metadata: Mapping[str, Any] | None = None,
    ) -> None:
        if not self._alert_sink:
            return
        try:
            self._alert_sink.send(subject, body, metadata=metadata)
        except Exception:  # pragma: no cover - alert sinks shouldn't break ingestion
            logger.exception("Failed to dispatch alert: %s", subject)

    def load_latest(self, event_id: str | None = None) -> List[IngestedOdds]:
        """Load the latest stored odds from disk."""

        query = (
            "SELECT event_id, sportsbook, book_market_group, market, scope, "
            "entity_type, team_or_player, side, line, american_odds, extra, observed_at "
            "FROM odds_quotes"
        )
        params: tuple[str, ...] = ()
        if event_id:
            query += " WHERE event_id = ?"
            params = (event_id,)
        with sqlite3.connect(self.storage_path) as conn:
            rows = conn.execute(query, params).fetchall()
        return [
            IngestedOdds(
                event_id=row[0],
                sportsbook=row[1],
                book_market_group=row[2],
                market=row[3],
                scope=row[4],
                entity_type=row[5],
                team_or_player=row[6],
                side=row[7],
                line=float(row[8]) if row[8] is not None else None,
                american_odds=int(row[9]),
                extra=json.loads(row[10] or "{}"),
                observed_at=dt.datetime.fromisoformat(row[11]),
            )
            for row in rows
        ]

    def load_history(
        self,
        event_id: str | None = None,
        limit: int | None = None,
    ) -> List[IngestedOdds]:
        """Load historical odds snapshots for movement analysis."""

        query = (
            "SELECT event_id, sportsbook, book_market_group, market, scope, "
            "entity_type, team_or_player, side, line, american_odds, extra, observed_at "
            "FROM odds_quotes_history"
        )
        params: list[object] = []
        if event_id:
            query += " WHERE event_id = ?"
            params.append(event_id)
        query += " ORDER BY observed_at DESC"
        if limit:
            query += " LIMIT ?"
            params.append(limit)
        with sqlite3.connect(self.storage_path) as conn:
            rows = conn.execute(query, tuple(params)).fetchall()
        return [
            IngestedOdds(
                event_id=row[0],
                sportsbook=row[1],
                book_market_group=row[2],
                market=row[3],
                scope=row[4],
                entity_type=row[5],
                team_or_player=row[6],
                side=row[7],
                line=float(row[8]) if row[8] is not None else None,
                american_odds=int(row[9]),
                extra=json.loads(row[10] or "{}"),
                observed_at=dt.datetime.fromisoformat(row[11]),
            )
            for row in rows
        ]

    async def run_forever(self, interval_seconds: float = 30.0) -> None:
        """Continuously collect odds using the configured scrapers."""

        while True:
            await self.fetch_and_store()
            await asyncio.sleep(interval_seconds)
<|MERGE_RESOLUTION|>--- conflicted
+++ resolved
@@ -58,11 +58,7 @@
         storage_path: str | os.PathLike[str] = "betting_odds.sqlite3",
         normalizer: NameNormalizer | None = None,
         stale_after: dt.timedelta = dt.timedelta(minutes=10),
-<<<<<<< HEAD
-        audit_logger: logging.Logger | None = None,
-=======
         alert_sink: AlertSink | None = None,
->>>>>>> 37806d29
     ) -> None:
         self.scrapers = list(scrapers or [])
         self.scrapers.extend(self._instantiate_scrapers(scraper_configs))
@@ -71,11 +67,7 @@
         self._normalizer = normalizer or default_normalizer()
         self._coordinator = MultiScraperCoordinator(self.scrapers, self._normalizer)
         self._stale_after = stale_after
-<<<<<<< HEAD
-        self._audit_logger = audit_logger or logging.getLogger("nflreadpy.betting.audit")
-=======
         self._alert_sink = alert_sink
->>>>>>> 37806d29
         self._metrics: Dict[str, Any] = {
             "requested": 0,
             "persisted": 0,
@@ -200,18 +192,7 @@
                 "latency_seconds": elapsed,
                 "per_scraper": per_scraper,
             }
-<<<<<<< HEAD
-            if quotes:
-                self._audit_logger.warning(
-                    "ingestion.validation_failed",
-                    extra={
-                        "total": len(quotes),
-                        "summary": dict(self._last_validation_summary),
-                    },
-                )
-=======
             self._emit_validation_alert(len(quotes), self._last_validation_summary)
->>>>>>> 37806d29
             return []
 
         payload = [
@@ -341,23 +322,12 @@
                 valid.append(quote)
             else:
                 summary[reason] = summary.get(reason, 0) + 1
-<<<<<<< HEAD
-                self._audit_logger.warning(
-                    "ingestion.discarded",
-                    extra={
-                        "reason": reason,
-                        "sportsbook": quote.sportsbook,
-                        "event_id": quote.event_id,
-                        "market": quote.market,
-                    },
-=======
                 logger.debug(
                     "Discarding quote from %s/%s (%s): %s",
                     quote.sportsbook,
                     quote.market,
                     quote.event_id,
                     reason,
->>>>>>> 37806d29
                 )
         self._last_validation_summary = dict(summary)
         if summary:
