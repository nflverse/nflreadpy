--- conflicted
+++ resolved
@@ -69,13 +69,9 @@
         self._coordinator = MultiScraperCoordinator(self.scrapers, self._normalizer)
         self._stale_after = stale_after
         self._alert_sink = alert_sink
-<<<<<<< HEAD
-        self._audit_logger = audit_logger or logging.getLogger("nflreadpy.betting.audit")
-=======
         self._audit_logger = audit_logger or logging.getLogger(
             "nflreadpy.betting.audit"
         )
->>>>>>> 048e6d6a
         self._metrics: Dict[str, Any] = {
             "requested": 0,
             "persisted": 0,
