environment: default

scrapers:
  - type: mock
    enabled: true
    parameters: {}
    runtime:
      poll_interval_seconds: 5.0
      retry_attempts: 2
      retry_backoff: 1.0
      timeout_seconds: 10.0

ingestion:
  storage_path: data/betting_odds.sqlite3
  stale_after_seconds: 900
  scheduler:
    interval_seconds: 60.0
    jitter_seconds: 5.0
    retries: 3
    retry_backoff: 2.0

models:
  scope_scaling:
    parameters_path: data/scope_scaling.parquet
    fallback_factors: {}
    overrides: {}

analytics:
  backend: auto
  value_threshold: 0.02
  correlation_penalty: 0.05
  kelly_fraction: 0.5
  bankroll: 2000.0
  portfolio_fraction: 0.4
  correlation_limits:
    same_team: 0.25
    quarterback_receiver: 0.15
  risk_trials: 500
  risk_seed: 17
  history_limit: 256
  movement_threshold: 35
  iterations:
    simulate: 20000
    scan: 10000
    dashboard: 15000
    backtest: 8000
<<<<<<< HEAD
  optimizer:
    solver: quantum
    risk_aversion: 0.4
    seed: 13
    shots: 512
    temperature: 0.6
    annealing_steps: 1024
    annealing_initial_temp: 1.0
    annealing_cooling_rate: 0.995
    qaoa_layers: 2
    qaoa_gamma: 0.8
    qaoa_beta: 0.45
=======

normalization:
  canonical_identifiers_path: config/identifiers/betting_entities.json
  fuzzy:
    enabled: false
    score_thresholds:
      team: 90.0
      player: 92.0
      sportsbook: 85.0
    ambiguity_margin: 5.0
>>>>>>> 3d7168e1
<|MERGE_RESOLUTION|>--- conflicted
+++ resolved
@@ -44,20 +44,6 @@
     scan: 10000
     dashboard: 15000
     backtest: 8000
-<<<<<<< HEAD
-  optimizer:
-    solver: quantum
-    risk_aversion: 0.4
-    seed: 13
-    shots: 512
-    temperature: 0.6
-    annealing_steps: 1024
-    annealing_initial_temp: 1.0
-    annealing_cooling_rate: 0.995
-    qaoa_layers: 2
-    qaoa_gamma: 0.8
-    qaoa_beta: 0.45
-=======
 
 normalization:
   canonical_identifiers_path: config/identifiers/betting_entities.json
@@ -67,5 +53,4 @@
       team: 90.0
       player: 92.0
       sportsbook: 85.0
-    ambiguity_margin: 5.0
->>>>>>> 3d7168e1
+    ambiguity_margin: 5.0