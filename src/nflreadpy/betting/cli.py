"""Command line interface for the Bloomberg-style betting stack."""

from __future__ import annotations

import argparse
import asyncio
import dataclasses
import json
from collections import defaultdict
<<<<<<< HEAD
from typing import Dict, Iterable, List, Mapping, Sequence, Tuple
=======
from typing import Awaitable, Callable, Dict, Iterable, List, Sequence
>>>>>>> d9e0ae43

from . import (
    Dashboard,
    EdgeDetector,
    GameSimulationConfig,
    LineMovementAnalyzer,
    MockSportsbookScraper,
    MonteCarloEngine,
    OddsIngestionService,
    Opportunity,
    PlayerPropForecaster,
    PortfolioManager,
    BankrollSimulationResult,
    QuantumPortfolioOptimizer,
    consolidate_best_prices,
)
from .alerts import AlertManager, get_alert_manager, install_signal_handlers
from .analytics import LineMovement
from .dashboard import RiskSummary
from .ingestion import IngestedOdds
from .models import PlayerProjection, SimulationResult, TeamRating
from .scheduler import Scheduler
from .scrapers.base import OddsQuote


@dataclasses.dataclass(slots=True)
class CommandContext:
    """Runtime objects shared across command handlers."""

    service: OddsIngestionService
    alert_manager: AlertManager | None


CommandHandler = Callable[[CommandContext, argparse.Namespace], Awaitable[None]]


@dataclasses.dataclass(slots=True)
class CommandSpec:
    """Container describing a CLI sub-command."""

    name: str
    help: str
    configure: Callable[[argparse.ArgumentParser], None]
    handler: CommandHandler


def _build_engine(teams: Iterable[str], iterations: int) -> MonteCarloEngine:
    ratings: Dict[str, TeamRating] = {}
    for index, team in enumerate(sorted(set(teams))):
        ratings[team] = TeamRating(
            team=team,
            offensive_rating=0.8 + 0.1 * (index % 4),
            defensive_rating=0.5 + 0.05 * (index % 5),
        )
    return MonteCarloEngine(ratings, GameSimulationConfig(iterations=iterations, seed=7))


def _build_player_model() -> PlayerPropForecaster:
    projections = [
        PlayerProjection(
            player="Patrick Mahomes",
            market="passing_rushing_yards",
            mean=340.0,
            stdev=28.0,
        ),
        PlayerProjection(
            player="Courtland Sutton",
            market="two_plus_touchdowns",
            mean=0.32,
            stdev=0.18,
            distribution="poisson",
        ),
    ]
    return PlayerPropForecaster(projections)


def _quotes_from_ingested(records: Sequence[IngestedOdds]) -> List[OddsQuote]:
    return [
        OddsQuote(
            event_id=record.event_id,
            sportsbook=record.sportsbook,
            book_market_group=record.book_market_group,
            market=record.market,
            scope=record.scope,
            entity_type=record.entity_type,
            team_or_player=record.team_or_player,
            side=record.side,
            line=record.line,
            american_odds=record.american_odds,
            observed_at=record.observed_at,
            extra=record.extra,
        )
        for record in records
    ]


def _run_simulations(quotes: Sequence[OddsQuote], iterations: int) -> List[SimulationResult]:
    teams: Dict[str, set[str]] = defaultdict(set)
    for quote in quotes:
        if quote.entity_type == "team" and quote.market == "moneyline":
            teams[quote.event_id].add(quote.team_or_player)
    participants = {team for grouping in teams.values() for team in grouping}
    if not participants:
        return []
    engine = _build_engine(participants, iterations)
    simulations: List[SimulationResult] = []
    for event_id, entries in teams.items():
        if len(entries) != 2:
            continue
        home, away = sorted(entries)
        simulations.append(engine.simulate_game(event_id, home, away))
    return simulations


def _parse_correlation_limits(values: Sequence[str] | None) -> Dict[str, float]:
    limits: Dict[str, float] = {}
    if not values:
        return limits
    for entry in values:
        if not entry:
            continue
        separator = "=" if "=" in entry else ":" if ":" in entry else None
        if separator is None:
            raise ValueError(
                "Correlation limits must be provided as 'group=value' or 'group:value'"
            )
        group, raw_value = entry.split(separator, 1)
        group = group.strip()
        if not group:
            raise ValueError("Correlation group cannot be empty")
        try:
            limit = float(raw_value)
        except ValueError as exc:  # pragma: no cover - defensive
            raise ValueError(f"Invalid correlation limit '{entry}'") from exc
        limits[group] = limit
    return limits


def _build_portfolio(
    opportunities: Sequence[Opportunity],
    *,
    bankroll: float,
    portfolio_fraction: float,
    correlation_limits: Mapping[str, float],
    risk_trials: int,
    risk_seed: int | None,
) -> Tuple[PortfolioManager, BankrollSimulationResult | None]:
    manager = PortfolioManager(
        bankroll=bankroll,
        fractional_kelly=portfolio_fraction,
        correlation_limits=correlation_limits,
    )
    for opportunity in opportunities:
        manager.allocate(opportunity)
    simulation: BankrollSimulationResult | None = None
    if risk_trials > 0 and manager.positions:
        simulation = manager.simulate_bankroll(trials=risk_trials, seed=risk_seed)
    return manager, simulation


def _detect_opportunities(
    quotes: Sequence[OddsQuote],
    simulations: Sequence[SimulationResult],
    *,
    value_threshold: float,
    alert_manager: AlertManager | None,
    kelly_fraction: float,
) -> List[Opportunity]:
    detector = EdgeDetector(
        value_threshold=value_threshold,
        player_model=_build_player_model(),
        alert_manager=alert_manager,
        kelly_fraction=kelly_fraction,
    )
    opportunities = detector.detect(quotes, simulations)
    return consolidate_best_prices(opportunities)


def _render_opportunities(opportunities: Sequence[Opportunity]) -> None:
    if not opportunities:
        print("No actionable opportunities identified.")
        return
    header = (
        f"{'Event':<16} {'Market':<20} {'Selection':<22} {'Odds':>6}"
        f" {'Model P':>8} {'EV':>8} {'Kelly':>8}"
    )
    print(header)
    print("-" * len(header))
    for opp in opportunities:
        print(
            f"{opp.event_id:<16} {opp.market:<20} {opp.team_or_player:<22}"
            f" {opp.american_odds:>+6d} {opp.model_probability:>8.3f}"
            f" {opp.expected_value:>8.3f} {opp.kelly_fraction:>8.3f}"
        )


def _portfolio_allocation(
    opportunities: Sequence[Opportunity],
    *,
    bankroll: float,
    portfolio_fraction: float,
    correlation_limits: Mapping[str, float],
    risk_trials: int,
    risk_seed: int | None,
) -> Tuple[PortfolioManager, BankrollSimulationResult | None]:
    manager, simulation = _build_portfolio(
        opportunities,
        bankroll=bankroll,
        portfolio_fraction=portfolio_fraction,
        correlation_limits=correlation_limits,
        risk_trials=risk_trials,
        risk_seed=risk_seed,
    )
    optimizer = QuantumPortfolioOptimizer(shots=256, seed=13)
    optimised = optimizer.optimise(opportunities)
    print("\nQuantum-inspired ranking (top states):")
    for opp, weight in optimised[:5]:
        print(f"  {opp.event_id} {opp.market} {opp.team_or_player}: {weight:.2%}")
    print("\nPortfolio allocations:")
    for position in manager.positions:
        opp = position.opportunity
        print(
            f"  Stake {position.stake:>6.2f} units on {opp.event_id}"
            f" {opp.market} {opp.team_or_player} @ {opp.american_odds:+d}"
        )
    print("\nExposure by event:")
    print(json.dumps(manager.exposure_report(), indent=2, default=str))
    correlation = manager.correlation_report()
    if correlation:
        print("\nCorrelation exposure:")
        print(json.dumps(correlation, indent=2, default=str))
    if simulation:
        summary = simulation.summary()
        print("\nBankroll simulation summary:")
        print(
            json.dumps(
                {
                    "trials": int(summary["trials"]),
                    "mean_terminal": summary["mean_terminal"],
                    "median_terminal": summary["median_terminal"],
                    "worst_terminal": summary["worst_terminal"],
                    "average_drawdown": summary["average_drawdown"],
                    "worst_drawdown": summary["worst_drawdown"],
                    "p05_drawdown": summary["p05_drawdown"],
                    "p95_drawdown": summary["p95_drawdown"],
                },
                indent=2,
            )
        )
    return manager, simulation


def _line_movement(
    service: OddsIngestionService,
    *,
    limit: int,
    alert_manager: AlertManager | None,
    threshold: int,
) -> List[LineMovement]:
    history = service.load_history(limit=limit)
    analyzer = LineMovementAnalyzer(
        history,
        alert_manager=alert_manager,
        alert_threshold=threshold,
    )
    return analyzer.summarise()


def _print_line_movements(movements: Sequence[LineMovement]) -> None:
    if not movements:
        print("No line movement recorded yet.")
        return
    print("\nTop line movements:")
    for movement in movements[:5]:
        key = movement.key
        print(
            f"  {key[0]} {key[1]} {key[3]} {key[4]} {key[5]}"
            f" {movement.opening_price:+d}->{movement.latest_price:+d}"
        )


def _maybe_alert_ingestion_health(
    service: OddsIngestionService, alert_manager: AlertManager | None
) -> None:
    if alert_manager:
        alert_manager.notify_ingestion_health(service.metrics)


def _create_service(storage_path: str) -> OddsIngestionService:
    return OddsIngestionService([MockSportsbookScraper()], storage_path=storage_path)


def _configure_ingest_parser(parser: argparse.ArgumentParser) -> None:
    parser.add_argument("--interval", type=float, default=0.0)
    parser.add_argument("--jitter", type=float, default=0.0)
    parser.add_argument("--retries", type=int, default=3)
    parser.add_argument("--retry-backoff", type=float, default=2.0)


def _configure_simulate_parser(parser: argparse.ArgumentParser) -> None:
    parser.add_argument("--iterations", type=int, default=20_000)
    parser.add_argument("--bankroll", type=float, default=1000.0)
    parser.add_argument("--refresh", action="store_true", default=False)
    parser.add_argument("--value-threshold", type=float, default=0.01)
    parser.add_argument("--history-limit", type=int, default=128)
    parser.add_argument("--movement-threshold", type=int, default=40)


def _configure_scan_parser(parser: argparse.ArgumentParser) -> None:
    parser.add_argument("--iterations", type=int, default=10_000)
    parser.add_argument("--history-limit", type=int, default=256)
    parser.add_argument("--value-threshold", type=float, default=0.02)
    parser.add_argument("--movement-threshold", type=int, default=30)


def _configure_dashboard_parser(parser: argparse.ArgumentParser) -> None:
    parser.add_argument("--iterations", type=int, default=15_000)
    parser.add_argument("--refresh", action="store_true", default=False)
    parser.add_argument("--value-threshold", type=float, default=0.015)


def _configure_backtest_parser(parser: argparse.ArgumentParser) -> None:
    parser.add_argument("--limit", type=int, default=500)
    parser.add_argument("--iterations", type=int, default=8_000)
    parser.add_argument("--value-threshold", type=float, default=0.02)


async def _cmd_ingest(context: CommandContext, args: argparse.Namespace) -> None:
    service = context.service
    alert_manager = context.alert_manager
    if args.interval <= 0:
        stored = await service.fetch_and_store()
        _maybe_alert_ingestion_health(service, alert_manager)
        print(f"Ingested {len(stored)} quotes into {args.storage}")
        return

    scheduler = Scheduler()

    async def _collect() -> None:
        await service.fetch_and_store()
        _maybe_alert_ingestion_health(service, alert_manager)

    scheduler.add_job(
        _collect,
        interval=args.interval,
        jitter=args.jitter,
        retries=args.retries,
        retry_backoff=args.retry_backoff,
        name="odds-ingest",
    )
    install_signal_handlers(scheduler.stop)
    print("Starting ingestion scheduler. Press Ctrl+C to stop.")
    try:
        await scheduler.run()
    finally:
        await scheduler.shutdown()


async def _cmd_simulate(context: CommandContext, args: argparse.Namespace) -> None:
    service = context.service
    alert_manager = context.alert_manager
    if args.refresh:
        ingested = await service.fetch_and_store()
        _maybe_alert_ingestion_health(service, alert_manager)
    else:
        ingested = service.load_latest()
        if not ingested:
            ingested = await service.fetch_and_store()
            _maybe_alert_ingestion_health(service, alert_manager)
    quotes = _quotes_from_ingested(ingested)
    simulations = _run_simulations(quotes, args.iterations)
    correlation_limits = _parse_correlation_limits(args.correlation_limit)
    opportunities = _detect_opportunities(
        quotes,
        simulations,
        value_threshold=args.value_threshold,
        alert_manager=alert_manager,
        kelly_fraction=args.kelly_fraction,
    )
    _render_opportunities(opportunities)
    manager, simulation = _portfolio_allocation(
        opportunities,
        bankroll=args.bankroll,
        portfolio_fraction=args.portfolio_fraction,
        correlation_limits=correlation_limits,
        risk_trials=args.risk_trials,
        risk_seed=args.risk_seed,
    )
    movements = _line_movement(
        service,
        limit=args.history_limit,
        alert_manager=alert_manager,
        threshold=args.movement_threshold,
    )
    _print_line_movements(movements)


async def _cmd_scan(context: CommandContext, args: argparse.Namespace) -> None:
    service = context.service
    alert_manager = context.alert_manager
    history = service.load_history(limit=args.history_limit)
    if not history:
        history = await service.fetch_and_store()
        _maybe_alert_ingestion_health(service, alert_manager)
    quotes = _quotes_from_ingested(history)
    simulations = _run_simulations(quotes, args.iterations)
    opportunities = _detect_opportunities(
        quotes,
        simulations,
        value_threshold=args.value_threshold,
        alert_manager=alert_manager,
        kelly_fraction=args.kelly_fraction,
    )
    _render_opportunities(opportunities)
    movements = _line_movement(
        service,
        limit=args.history_limit,
        alert_manager=alert_manager,
        threshold=args.movement_threshold,
    )
    _print_line_movements(movements)


async def _cmd_dashboard(context: CommandContext, args: argparse.Namespace) -> None:
    service = context.service
    alert_manager = context.alert_manager
    if args.refresh:
        latest = await service.fetch_and_store()
        _maybe_alert_ingestion_health(service, alert_manager)
    else:
        latest = service.load_latest()
        if not latest:
            latest = await service.fetch_and_store()
            _maybe_alert_ingestion_health(service, alert_manager)
    quotes = _quotes_from_ingested(latest)
    simulations = _run_simulations(quotes, args.iterations)
    correlation_limits = _parse_correlation_limits(args.correlation_limit)
    opportunities = _detect_opportunities(
        quotes,
        simulations,
        value_threshold=args.value_threshold,
        alert_manager=alert_manager,
        kelly_fraction=args.kelly_fraction,
    )
    manager, simulation = _build_portfolio(
        opportunities,
        bankroll=args.bankroll,
        portfolio_fraction=args.portfolio_fraction,
        correlation_limits=correlation_limits,
        risk_trials=args.risk_trials,
        risk_seed=args.risk_seed,
    )
    dashboard = Dashboard()
    risk_summary = RiskSummary(
        bankroll=args.bankroll,
        opportunity_fraction=args.kelly_fraction,
        portfolio_fraction=args.portfolio_fraction,
        positions=tuple(manager.positions),
        exposure_by_event=manager.exposure_report(),
        correlation_exposure=manager.correlation_report(),
        simulation=simulation,
    )
    rendered = dashboard.render(latest, simulations, opportunities, risk_summary=risk_summary)
    print(rendered)


async def _cmd_backtest(context: CommandContext, args: argparse.Namespace) -> None:
    service = context.service
    alert_manager = context.alert_manager
    history = service.load_history(limit=args.limit)
    if not history:
        print("No historical odds available for backtesting.")
        return
    grouped: Dict[str, List[IngestedOdds]] = defaultdict(list)
    for row in history:
        grouped[row.observed_at.isoformat()].append(row)
    cumulative_ev = 0.0
    sample_count = 0
    for timestamp in sorted(grouped):
        records = grouped[timestamp]
        quotes = _quotes_from_ingested(records)
        simulations = _run_simulations(quotes, args.iterations)
        opportunities = _detect_opportunities(
            quotes,
            simulations,
            value_threshold=args.value_threshold,
            alert_manager=alert_manager,
        )
        cumulative_ev += sum(opp.expected_value for opp in opportunities)
        sample_count += 1
    average_ev = cumulative_ev / sample_count if sample_count else 0.0
    print(
        json.dumps(
            {
                "samples": sample_count,
                "total_expected_value": cumulative_ev,
                "average_expected_value": average_ev,
            },
            indent=2,
        )
    )


def _build_parser() -> argparse.ArgumentParser:
    parent = argparse.ArgumentParser(add_help=False)
    parent.add_argument("--storage", default="betting_cli.sqlite3")
    parent.add_argument("--alerts-config")

    parser = argparse.ArgumentParser(description=__doc__)
    subparsers = parser.add_subparsers(dest="command", required=True)

<<<<<<< HEAD
    ingest_parser = subparsers.add_parser("ingest", parents=[parent], help="Collect odds")
    ingest_parser.add_argument("--interval", type=float, default=0.0)
    ingest_parser.add_argument("--jitter", type=float, default=0.0)
    ingest_parser.add_argument("--retries", type=int, default=3)
    ingest_parser.add_argument("--retry-backoff", type=float, default=2.0)
    ingest_parser.set_defaults(handler=_cmd_ingest)

    simulate_parser = subparsers.add_parser(
        "simulate",
        parents=[parent],
        help="Simulate markets and rank opportunities",
    )
    simulate_parser.add_argument("--iterations", type=int, default=20_000)
    simulate_parser.add_argument("--bankroll", type=float, default=1000.0)
    simulate_parser.add_argument("--refresh", action="store_true", default=False)
    simulate_parser.add_argument("--value-threshold", type=float, default=0.01)
    simulate_parser.add_argument("--history-limit", type=int, default=128)
    simulate_parser.add_argument("--movement-threshold", type=int, default=40)
    simulate_parser.add_argument("--kelly-fraction", type=float, default=1.0)
    simulate_parser.add_argument("--portfolio-fraction", type=float, default=1.0)
    simulate_parser.add_argument(
        "--correlation-limit", action="append", default=[], help="Limit correlated exposure"
    )
    simulate_parser.add_argument("--risk-trials", type=int, default=500)
    simulate_parser.add_argument("--risk-seed", type=int)
    simulate_parser.set_defaults(handler=_cmd_simulate)

    scan_parser = subparsers.add_parser(
        "scan",
        parents=[parent],
        help="Scan stored markets for edges and movement",
    )
    scan_parser.add_argument("--iterations", type=int, default=10_000)
    scan_parser.add_argument("--history-limit", type=int, default=256)
    scan_parser.add_argument("--value-threshold", type=float, default=0.02)
    scan_parser.add_argument("--movement-threshold", type=int, default=30)
    scan_parser.add_argument("--kelly-fraction", type=float, default=1.0)
    scan_parser.set_defaults(handler=_cmd_scan)

    dashboard_parser = subparsers.add_parser(
        "dashboard",
        parents=[parent],
        help="Render the ASCII dashboard",
    )
    dashboard_parser.add_argument("--iterations", type=int, default=15_000)
    dashboard_parser.add_argument("--refresh", action="store_true", default=False)
    dashboard_parser.add_argument("--value-threshold", type=float, default=0.015)
    dashboard_parser.add_argument("--bankroll", type=float, default=1000.0)
    dashboard_parser.add_argument("--kelly-fraction", type=float, default=1.0)
    dashboard_parser.add_argument("--portfolio-fraction", type=float, default=1.0)
    dashboard_parser.add_argument(
        "--correlation-limit", action="append", default=[], help="Limit correlated exposure"
    )
    dashboard_parser.add_argument("--risk-trials", type=int, default=250)
    dashboard_parser.add_argument("--risk-seed", type=int)
    dashboard_parser.set_defaults(handler=_cmd_dashboard)

    backtest_parser = subparsers.add_parser(
        "backtest",
        parents=[parent],
        help="Replay historical odds and summarise expected value",
    )
    backtest_parser.add_argument("--limit", type=int, default=500)
    backtest_parser.add_argument("--iterations", type=int, default=8_000)
    backtest_parser.add_argument("--value-threshold", type=float, default=0.02)
    backtest_parser.set_defaults(handler=_cmd_backtest)
=======
    commands: list[CommandSpec] = [
        CommandSpec(
            name="ingest",
            help="Collect odds",
            configure=_configure_ingest_parser,
            handler=_cmd_ingest,
        ),
        CommandSpec(
            name="simulate",
            help="Simulate markets and rank opportunities",
            configure=_configure_simulate_parser,
            handler=_cmd_simulate,
        ),
        CommandSpec(
            name="scan",
            help="Scan stored markets for edges and movement",
            configure=_configure_scan_parser,
            handler=_cmd_scan,
        ),
        CommandSpec(
            name="dashboard",
            help="Render the ASCII dashboard",
            configure=_configure_dashboard_parser,
            handler=_cmd_dashboard,
        ),
        CommandSpec(
            name="backtest",
            help="Replay historical odds and summarise expected value",
            configure=_configure_backtest_parser,
            handler=_cmd_backtest,
        ),
    ]

    for command in commands:
        parser_kwargs = dict(parents=[parent], help=command.help)
        subparser = subparsers.add_parser(command.name, **parser_kwargs)
        command.configure(subparser)
        subparser.set_defaults(handler=command.handler)
>>>>>>> d9e0ae43

    return parser


async def _dispatch(args: argparse.Namespace) -> None:
    alert_manager = get_alert_manager(args.alerts_config)
    service = _create_service(args.storage)
    context = CommandContext(service=service, alert_manager=alert_manager)
    handler: CommandHandler = args.handler
    await handler(context, args)


def main(argv: Sequence[str] | None = None) -> None:
    parser = _build_parser()
    args = parser.parse_args(argv)
    asyncio.run(_dispatch(args))


__all__ = ["main"]
<|MERGE_RESOLUTION|>--- conflicted
+++ resolved
@@ -7,11 +7,7 @@
 import dataclasses
 import json
 from collections import defaultdict
-<<<<<<< HEAD
-from typing import Dict, Iterable, List, Mapping, Sequence, Tuple
-=======
 from typing import Awaitable, Callable, Dict, Iterable, List, Sequence
->>>>>>> d9e0ae43
 
 from . import (
     Dashboard,
@@ -523,74 +519,6 @@
     parser = argparse.ArgumentParser(description=__doc__)
     subparsers = parser.add_subparsers(dest="command", required=True)
 
-<<<<<<< HEAD
-    ingest_parser = subparsers.add_parser("ingest", parents=[parent], help="Collect odds")
-    ingest_parser.add_argument("--interval", type=float, default=0.0)
-    ingest_parser.add_argument("--jitter", type=float, default=0.0)
-    ingest_parser.add_argument("--retries", type=int, default=3)
-    ingest_parser.add_argument("--retry-backoff", type=float, default=2.0)
-    ingest_parser.set_defaults(handler=_cmd_ingest)
-
-    simulate_parser = subparsers.add_parser(
-        "simulate",
-        parents=[parent],
-        help="Simulate markets and rank opportunities",
-    )
-    simulate_parser.add_argument("--iterations", type=int, default=20_000)
-    simulate_parser.add_argument("--bankroll", type=float, default=1000.0)
-    simulate_parser.add_argument("--refresh", action="store_true", default=False)
-    simulate_parser.add_argument("--value-threshold", type=float, default=0.01)
-    simulate_parser.add_argument("--history-limit", type=int, default=128)
-    simulate_parser.add_argument("--movement-threshold", type=int, default=40)
-    simulate_parser.add_argument("--kelly-fraction", type=float, default=1.0)
-    simulate_parser.add_argument("--portfolio-fraction", type=float, default=1.0)
-    simulate_parser.add_argument(
-        "--correlation-limit", action="append", default=[], help="Limit correlated exposure"
-    )
-    simulate_parser.add_argument("--risk-trials", type=int, default=500)
-    simulate_parser.add_argument("--risk-seed", type=int)
-    simulate_parser.set_defaults(handler=_cmd_simulate)
-
-    scan_parser = subparsers.add_parser(
-        "scan",
-        parents=[parent],
-        help="Scan stored markets for edges and movement",
-    )
-    scan_parser.add_argument("--iterations", type=int, default=10_000)
-    scan_parser.add_argument("--history-limit", type=int, default=256)
-    scan_parser.add_argument("--value-threshold", type=float, default=0.02)
-    scan_parser.add_argument("--movement-threshold", type=int, default=30)
-    scan_parser.add_argument("--kelly-fraction", type=float, default=1.0)
-    scan_parser.set_defaults(handler=_cmd_scan)
-
-    dashboard_parser = subparsers.add_parser(
-        "dashboard",
-        parents=[parent],
-        help="Render the ASCII dashboard",
-    )
-    dashboard_parser.add_argument("--iterations", type=int, default=15_000)
-    dashboard_parser.add_argument("--refresh", action="store_true", default=False)
-    dashboard_parser.add_argument("--value-threshold", type=float, default=0.015)
-    dashboard_parser.add_argument("--bankroll", type=float, default=1000.0)
-    dashboard_parser.add_argument("--kelly-fraction", type=float, default=1.0)
-    dashboard_parser.add_argument("--portfolio-fraction", type=float, default=1.0)
-    dashboard_parser.add_argument(
-        "--correlation-limit", action="append", default=[], help="Limit correlated exposure"
-    )
-    dashboard_parser.add_argument("--risk-trials", type=int, default=250)
-    dashboard_parser.add_argument("--risk-seed", type=int)
-    dashboard_parser.set_defaults(handler=_cmd_dashboard)
-
-    backtest_parser = subparsers.add_parser(
-        "backtest",
-        parents=[parent],
-        help="Replay historical odds and summarise expected value",
-    )
-    backtest_parser.add_argument("--limit", type=int, default=500)
-    backtest_parser.add_argument("--iterations", type=int, default=8_000)
-    backtest_parser.add_argument("--value-threshold", type=float, default=0.02)
-    backtest_parser.set_defaults(handler=_cmd_backtest)
-=======
     commands: list[CommandSpec] = [
         CommandSpec(
             name="ingest",
@@ -629,7 +557,6 @@
         subparser = subparsers.add_parser(command.name, **parser_kwargs)
         command.configure(subparser)
         subparser.set_defaults(handler=command.handler)
->>>>>>> d9e0ae43
 
     return parser
 
