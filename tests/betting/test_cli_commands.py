--- conflicted
+++ resolved
@@ -74,14 +74,11 @@
     sys.modules.pop(module_name, None)
     module = importlib.import_module(module_name)
 
-<<<<<<< HEAD
 from nflreadpy.betting import cli  # noqa: E402 - requires patched dependencies above
-=======
     try:
         yield module
     finally:
         sys.modules.pop(module_name, None)
->>>>>>> e629c587
 
 
 @pytest.mark.parametrize("command", ["ingest", "simulate", "scan", "dashboard", "backtest"])
