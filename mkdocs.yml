site_name: nflreadpy
site_description: A Python package for downloading NFL data from nflverse repositories
site_url: https://nflreadpy.nflverse.com
repo_url: https://github.com/nflverse/nflreadpy
repo_name: nflverse/nflreadpy

theme:
  name: material
  font:
    text: IBM Plex Sans
    code: IBM Plex Mono
  logo: assets/nflverse.png
  favicon: assets/nflverse.png
  palette:
    - scheme: default
      primary: black
      accent: indigo
      toggle:
        icon: material/brightness-7
        name: Switch to dark mode
    - scheme: slate
      primary: black
      accent: indigo
      toggle:
        icon: material/brightness-4
        name: Switch to light mode
  features:
    - navigation.tabs
    - navigation.tabs.sticky
    - navigation.sections
    - navigation.expand
    - navigation.path
    - navigation.top
    - search.highlight
    - content.code.copy

nav:
  - Home: index.md
  - API Reference:
    - Load Functions: api/load_functions.md
    - Configuration: api/configuration.md
    - Cache Management: api/cache.md
    - Utilities: api/utils.md
  - Betting:
    - Setup: betting/setup.md
    - Configuration: betting/configuration.md
    - CLI: betting/cli.md
    - Compliance & Risk: betting/compliance.md
    - Dashboards: betting/dashboard.md
<<<<<<< HEAD
    - Deployment: betting/deployment.md
=======
    - Developer Extension Points: betting/extensibility.md
    - Operations: betting/operations.md
>>>>>>> c8f114b6
  - Changelog: CHANGELOG.md
  - Automation Status: https://nflreadr.nflverse.com/articles/nflverse_data_schedule.html
  - Data Dictionaries: https://nflreadr.nflverse.com/articles/index.html
  - nflverse GitHub: https://github.com/nflverse

not_in_nav: |
  CONTRIBUTING.md
  LICENSE.md

plugins:
  - search
  - mkdocstrings:
      handlers:
        python:
          options:
            docstring_style: google
            show_source: true
            show_root_heading: true
            show_root_toc_entry: false
            merge_init_into_class: true
            show_signature_annotations: true
            separate_signature: true

markdown_extensions:
  - admonition
  - pymdownx.details
  - pymdownx.superfences
  - pymdownx.highlight:
      anchor_linenums: true
  - pymdownx.inlinehilite
  - pymdownx.snippets
  - pymdownx.tabbed:
      alternate_style: true
  - toc:
      permalink: true
      toc_depth: 2<|MERGE_RESOLUTION|>--- conflicted
+++ resolved
@@ -47,16 +47,14 @@
     - CLI: betting/cli.md
     - Compliance & Risk: betting/compliance.md
     - Dashboards: betting/dashboard.md
-<<<<<<< HEAD
     - Deployment: betting/deployment.md
-=======
     - Developer Extension Points: betting/extensibility.md
     - Operations: betting/operations.md
->>>>>>> c8f114b6
   - Changelog: CHANGELOG.md
   - Automation Status: https://nflreadr.nflverse.com/articles/nflverse_data_schedule.html
   - Data Dictionaries: https://nflreadr.nflverse.com/articles/index.html
   - nflverse GitHub: https://github.com/nflverse
+
 
 not_in_nav: |
   CONTRIBUTING.md
