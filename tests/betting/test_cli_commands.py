"""Integration-style tests for the betting CLI wiring."""

from __future__ import annotations

import argparse
import asyncio
import importlib
import sys
import types

import pytest


def _build_yaml_stub() -> types.ModuleType:
    yaml_stub = types.ModuleType("yaml")

    def _safe_load(stream):
        text = stream.read() if hasattr(stream, "read") else str(stream)
        data: dict[str, object] = {}
        for line in str(text).splitlines():
            stripped = line.strip()
            if not stripped or stripped.startswith("#"):
                continue
            if ":" not in stripped:
                continue
            key, value = stripped.split(":", 1)
            key = key.strip()
            raw = value.strip().strip("'\"")
            lowered = raw.lower()
            if lowered in {"true", "false"}:
                data[key] = lowered == "true"
            else:
                try:
                    data[key] = int(raw)
                except ValueError:
                    try:
                        data[key] = float(raw)
                    except ValueError:
                        data[key] = raw
        return data

    yaml_stub.safe_load = _safe_load  # type: ignore[attr-defined]
    return yaml_stub


def _build_pydantic_stub() -> types.ModuleType:
    pydantic_stub = types.ModuleType("pydantic")

    class _StubBaseModel:
        def __init__(self, **values):
            for key, value in values.items():
                setattr(self, key, value)

    def _stub_field(*, default=None, default_factory=None, **kwargs):  # type: ignore[override]
        del kwargs
        if default is not None:
            return default
        if default_factory is not None:
            return default_factory()
        return None

    pydantic_stub.BaseModel = _StubBaseModel  # type: ignore[attr-defined]
    pydantic_stub.Field = _stub_field  # type: ignore[attr-defined]
    return pydantic_stub


@pytest.fixture()
def cli_module(monkeypatch: pytest.MonkeyPatch):
    module_name = "nflreadpy.betting.cli"
<<<<<<< HEAD
=======
    module_prefix = "nflreadpy.betting"
    cached_modules: dict[str, types.ModuleType] = {
        name: module
        for name, module in sys.modules.items()
        if name == module_prefix or name.startswith(f"{module_prefix}.")
    }
>>>>>>> bc4031cf
    monkeypatch.setitem(sys.modules, "yaml", _build_yaml_stub())
    monkeypatch.setitem(sys.modules, "pydantic", _build_pydantic_stub())

    importlib.invalidate_caches()
    sys.modules.pop(module_name, None)
    module = importlib.import_module(module_name)

    try:
        yield module
    finally:
<<<<<<< HEAD
        modules_to_clear = [
            name
            for name in list(sys.modules)
            if name == module_name or name.startswith("nflreadpy.betting")
        ]
        for name in modules_to_clear:
            sys.modules.pop(name, None)
        importlib.invalidate_caches()
=======
        sys.modules.pop(module_name, None)
        for name in list(sys.modules):
            if name == module_prefix or name.startswith(f"{module_prefix}."):
                sys.modules.pop(name, None)
>>>>>>> bc4031cf

        for name in sorted(
            cached_modules,
            key=lambda value: (value.count("."), value),
        ):
            sys.modules[name] = cached_modules[name]


@pytest.mark.parametrize("command", ["ingest", "simulate", "scan", "dashboard", "backtest"])
def test_cli_parser_registers_subcommands(cli_module, command: str) -> None:
    parser = cli_module._build_parser()
    args = parser.parse_args([command])
    assert args.command == command
    assert asyncio.iscoroutinefunction(args.handler)


def test_ingest_command_uses_scheduler(
    cli_module, monkeypatch: pytest.MonkeyPatch
) -> None:
    events: list[str] = []

    class DummyService:
        def __init__(self) -> None:
            self.metrics: dict[str, int] = {}

        async def fetch_and_store(self) -> list[object]:
            events.append("fetched")
            return []

    class DummyScheduler:
        def __init__(self) -> None:
            self.jobs: list[dict[str, object]] = []
            events.append("initialised")

        async def __aenter__(self) -> "DummyScheduler":
            events.append("entered")
            return self

        async def __aexit__(self, exc_type, exc, tb) -> None:
            events.append("exited")
            await self.shutdown()

        def add_job(
            self,
            action,
            *,
            interval: float,
            jitter: float,
            retries: int,
            retry_backoff: float,
            name: str,
        ) -> object:
            self.jobs.append(
                {
                    "action": action,
                    "interval": interval,
                    "jitter": jitter,
                    "retries": retries,
                    "retry_backoff": retry_backoff,
                    "name": name,
                }
            )
            return object()

        def stop(self) -> None:
            events.append("stopped")

        async def run(self) -> None:
            assert self.jobs
            await self.jobs[0]["action"]()

        async def shutdown(self) -> None:
            events.append("shutdown")

    created: dict[str, DummyScheduler] = {}

    def scheduler_factory() -> DummyScheduler:
        scheduler = DummyScheduler()
        created["scheduler"] = scheduler
        return scheduler

    monkeypatch.setattr(cli_module, "Scheduler", scheduler_factory)
    monkeypatch.setattr(
        cli_module, "install_signal_handlers", lambda callback: events.append("signals")
    )

    context = cli_module.CommandContext(
        service=DummyService(), alert_manager=None, config=object()
    )
    args = argparse.Namespace(
        interval=1.0,
        jitter=0.25,
        retries=2,
        retry_backoff=0.1,
        storage=":memory:",
    )

    asyncio.run(cli_module._cmd_ingest(context, args))

    assert "fetched" in events
    assert "signals" in events
    assert "shutdown" in events
    scheduler = created["scheduler"]
    assert scheduler.jobs and scheduler.jobs[0]["name"] == "odds-ingest"
    assert scheduler.jobs[0]["interval"] == pytest.approx(1.0)
    assert scheduler.jobs[0]["jitter"] == pytest.approx(0.25)
    assert scheduler.jobs[0]["retries"] == 2
    assert scheduler.jobs[0]["retry_backoff"] == pytest.approx(0.1)<|MERGE_RESOLUTION|>--- conflicted
+++ resolved
@@ -67,15 +67,12 @@
 @pytest.fixture()
 def cli_module(monkeypatch: pytest.MonkeyPatch):
     module_name = "nflreadpy.betting.cli"
-<<<<<<< HEAD
-=======
     module_prefix = "nflreadpy.betting"
     cached_modules: dict[str, types.ModuleType] = {
         name: module
         for name, module in sys.modules.items()
         if name == module_prefix or name.startswith(f"{module_prefix}.")
     }
->>>>>>> bc4031cf
     monkeypatch.setitem(sys.modules, "yaml", _build_yaml_stub())
     monkeypatch.setitem(sys.modules, "pydantic", _build_pydantic_stub())
 
@@ -86,21 +83,10 @@
     try:
         yield module
     finally:
-<<<<<<< HEAD
-        modules_to_clear = [
-            name
-            for name in list(sys.modules)
-            if name == module_name or name.startswith("nflreadpy.betting")
-        ]
-        for name in modules_to_clear:
-            sys.modules.pop(name, None)
-        importlib.invalidate_caches()
-=======
         sys.modules.pop(module_name, None)
         for name in list(sys.modules):
             if name == module_prefix or name.startswith(f"{module_prefix}."):
                 sys.modules.pop(name, None)
->>>>>>> bc4031cf
 
         for name in sorted(
             cached_modules,
