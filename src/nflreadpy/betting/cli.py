--- conflicted
+++ resolved
@@ -479,7 +479,6 @@
     if hasattr(args, "risk_seed") and args.risk_seed is None:
         args.risk_seed = analytics.risk_seed
 
-<<<<<<< HEAD
 
 async def _cmd_validate_config(config: BettingConfig, args: argparse.Namespace) -> None:
     try:
@@ -500,13 +499,11 @@
             raise SystemExit(2)
 
 
-=======
 @COMMANDS.command(
     "ingest",
     help="Collect odds",
     configure=_configure_ingest_parser,
 )
->>>>>>> 0355a846
 async def _cmd_ingest(context: CommandContext, args: argparse.Namespace) -> None:
     service = context.service
     alert_manager = context.alert_manager
@@ -705,67 +702,7 @@
 
 
 def _build_parser() -> argparse.ArgumentParser:
-<<<<<<< HEAD
-    parent = argparse.ArgumentParser(add_help=False)
-    parent.add_argument("--config", dest="config_file")
-    parent.add_argument("--environment", dest="config_environment")
-    parent.add_argument("--storage")
-    parent.add_argument("--alerts-config")
-
-    parser = argparse.ArgumentParser(description=__doc__)
-    subparsers = parser.add_subparsers(dest="command", required=True)
-
-    commands: list[CommandSpec] = [
-        CommandSpec(
-            name="ingest",
-            help="Collect odds",
-            configure=_configure_ingest_parser,
-            handler=_cmd_ingest,
-        ),
-        CommandSpec(
-            name="simulate",
-            help="Simulate markets and rank opportunities",
-            configure=_configure_simulate_parser,
-            handler=_cmd_simulate,
-        ),
-        CommandSpec(
-            name="scan",
-            help="Scan stored markets for edges and movement",
-            configure=_configure_scan_parser,
-            handler=_cmd_scan,
-        ),
-        CommandSpec(
-            name="dashboard",
-            help="Render the ASCII dashboard",
-            configure=_configure_dashboard_parser,
-            handler=_cmd_dashboard,
-        ),
-        CommandSpec(
-            name="backtest",
-            help="Replay historical odds and summarise expected value",
-            configure=_configure_backtest_parser,
-            handler=_cmd_backtest,
-        ),
-    ]
-
-    for command in commands:
-        parser_kwargs = dict(parents=[parent], help=command.help)
-        subparser = subparsers.add_parser(command.name, **parser_kwargs)
-        command.configure(subparser)
-        subparser.set_defaults(handler=command.handler)
-
-    validate_parser = subparsers.add_parser(
-        "validate-config",
-        parents=[parent],
-        help="Validate layered betting configuration before deployment",
-    )
-    _configure_validate_parser(validate_parser)
-    validate_parser.set_defaults(handler=_cmd_validate_config, requires_service=False)
-
-    return parser
-=======
     return COMMANDS.build_parser()
->>>>>>> 0355a846
 
 
 async def _dispatch(args: argparse.Namespace) -> None:
